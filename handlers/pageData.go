package handlers

import (
	"context"
	"errors"
	"eth2-exporter/db"
	ethclients "eth2-exporter/ethClients"
	"eth2-exporter/price"
	"eth2-exporter/services"
	"eth2-exporter/types"
	"eth2-exporter/utils"
	"eth2-exporter/version"
	"fmt"
	"net/http"
	"strings"
	"time"
)

var layoutTemplateFiles = []string{
	"layout.html",
	"layout/mainnavigation.html",
	"layout/ad_handler.html",
}

func InitPageData(w http.ResponseWriter, r *http.Request, active, path, title string, mainTemplates []string) *types.PageData {
	fullTitle := fmt.Sprintf("%v - %v - beaconcha.in - %v", title, utils.Config.Frontend.SiteName, time.Now().Year())

	if title == "" {
		fullTitle = fmt.Sprintf("%v - beaconcha.in - %v", utils.Config.Frontend.SiteName, time.Now().Year())
	}

	isMainnet := utils.Config.Chain.Config.ConfigName == "mainnet"
	user := getUser(r)
	data := &types.PageData{
		Meta: &types.Meta{
			Title:       fullTitle,
			Description: "beaconcha.in makes Ethereum accessible to non-technical end users",
			Path:        path,
			GATag:       utils.Config.Frontend.GATag,
			NoTrack:     false,
			Templates:   strings.Join(mainTemplates, ","),
		},

		Active:                active,
		Data:                  &types.Empty{},
		User:                  user,
		Version:               version.Version,
		Year:                  time.Now().UTC().Year(),
		ChainSlotsPerEpoch:    utils.Config.Chain.Config.SlotsPerEpoch,
		ChainSecondsPerSlot:   utils.Config.Chain.Config.SecondsPerSlot,
		ChainGenesisTimestamp: utils.Config.Chain.GenesisTimestamp,
		CurrentEpoch:          services.LatestEpoch(),
		LatestFinalizedEpoch:  services.LatestFinalizedEpoch(),
		CurrentSlot:           services.LatestSlot(),
		FinalizationDelay:     services.FinalizationDelay(),
		Rates: types.PageRates{
			EthPrice:               0,
			EthRoundPrice:          0,
			EthTruncPrice:          "",
			UsdRoundPrice:          price.GetEthRoundPrice(price.GetPrice(utils.Config.Frontend.ClCurrencySymbol, "USD")),
			UsdTruncPrice:          "",
			EurRoundPrice:          price.GetEthRoundPrice(price.GetPrice(utils.Config.Frontend.ClCurrencySymbol, "EUR")),
			EurTruncPrice:          "",
			GbpRoundPrice:          price.GetEthRoundPrice(price.GetPrice(utils.Config.Frontend.ClCurrencySymbol, "GBP")),
			GbpTruncPrice:          "",
			CnyRoundPrice:          price.GetEthRoundPrice(price.GetPrice(utils.Config.Frontend.ClCurrencySymbol, "CNY")),
			CnyTruncPrice:          "",
			RubRoundPrice:          price.GetEthRoundPrice(price.GetPrice(utils.Config.Frontend.ClCurrencySymbol, "RUB")),
			RubTruncPrice:          "",
			CadRoundPrice:          price.GetEthRoundPrice(price.GetPrice(utils.Config.Frontend.ClCurrencySymbol, "CAD")),
			CadTruncPrice:          "",
			AudRoundPrice:          price.GetEthRoundPrice(price.GetPrice(utils.Config.Frontend.ClCurrencySymbol, "AUD")),
			AudTruncPrice:          "",
			JpyRoundPrice:          price.GetEthRoundPrice(price.GetPrice(utils.Config.Frontend.ClCurrencySymbol, "JPY")),
			JpyTruncPrice:          "",
			Currency:               GetCurrency(r),
			CurrentPriceFormatted:  GetCurrentPriceFormatted(r),
			CurrentPriceKFormatted: GetCurrentPriceKFormatted(r),
			CurrentSymbol:          GetCurrencySymbol(r),

			ElPrice: price.GetPrice(utils.Config.Frontend.ElCurrencySymbol, GetCurrency(r)),
			ClPrice: price.GetPrice(utils.Config.Frontend.ClCurrencySymbol, GetCurrency(r)),
		},
<<<<<<< HEAD
		Mainnet:             utils.Config.Chain.Config.ConfigName == "mainnet",
		DepositContract:     utils.Config.Chain.Config.DepositContractAddress,
=======
		Mainnet:             utils.Config.Chain.Config.ConfigName == "mainnet" || utils.Config.Chain.Config.ConfigName == "gnosis",
		DepositContract:     utils.Config.Indexer.Eth1DepositContractAddress,
>>>>>>> 27dc8642
		ClientsUpdated:      ethclients.ClientsUpdated(),
		ChainConfig:         utils.Config.Chain.Config,
		Lang:                "en-US",
		NoAds:               user.Authenticated && user.Subscription != "",
		Debug:               utils.Config.Frontend.Debug,
		GasNow:              services.LatestGasNowData(),
		ShowSyncingMessage:  services.IsSyncing(),
		GlobalNotification:  services.GlobalNotificationMessage(),
		AvailableCurrencies: price.GetAvailableCurrencies(),
		MainMenuItems:       createMenuItems(active, isMainnet),
	}

	adConfigurations, err := db.GetAdConfigurationsForTemplate(mainTemplates, data.NoAds)
	if err != nil {
		utils.LogError(err, fmt.Sprintf("error loading the ad configurations for template %v", path), 0)
	} else {
		data.AdConfigurations = adConfigurations
	}

	if utils.Config.Frontend.Debug {
		_, session, err := getUserSession(r)
		if err != nil {
			logger.WithError(err).Error("error getting user session")
		}
		if session != nil {
			jsn := make(map[string]interface{})
			// convert map[interface{}]interface{} -> map[string]interface{}
			for sessionKey, sessionValue := range session.Values() {
				jsn[fmt.Sprintf("%v", sessionKey)] = sessionValue
			}
			data.DebugSession = jsn
		}
	}
	data.Rates.ElPrice = price.GetPrice(utils.Config.Frontend.ElCurrencySymbol, data.Rates.Currency)
	data.Rates.ClPrice = price.GetPrice(utils.Config.Frontend.ClCurrencySymbol, data.Rates.Currency)
	data.Rates.EthPrice = price.GetPrice(utils.Config.Frontend.ClCurrencySymbol, data.Rates.Currency)
	data.Rates.ExchangeRate = price.GetPrice(utils.Config.Frontend.ClCurrencySymbol, data.Rates.Currency)
	data.Rates.EthRoundPrice = price.GetEthRoundPrice(data.Rates.EthPrice)
	data.Rates.EthTruncPrice = utils.KFormatterEthPrice(data.Rates.EthRoundPrice)
	data.Rates.UsdTruncPrice = utils.KFormatterEthPrice(data.Rates.UsdRoundPrice)
	data.Rates.EurTruncPrice = utils.KFormatterEthPrice(data.Rates.EurRoundPrice)
	data.Rates.GbpTruncPrice = utils.KFormatterEthPrice(data.Rates.GbpRoundPrice)
	data.Rates.CnyTruncPrice = utils.KFormatterEthPrice(data.Rates.CnyRoundPrice)
	data.Rates.RubTruncPrice = utils.KFormatterEthPrice(data.Rates.RubRoundPrice)
	data.Rates.CadTruncPrice = utils.KFormatterEthPrice(data.Rates.CadRoundPrice)
	data.Rates.AudTruncPrice = utils.KFormatterEthPrice(data.Rates.AudRoundPrice)
	data.Rates.JpyTruncPrice = utils.KFormatterEthPrice(data.Rates.JpyRoundPrice)

	acceptedLangs := strings.Split(r.Header.Get("Accept-Language"), ",")
	if len(acceptedLangs) > 0 {
		if strings.Contains(acceptedLangs[0], "ru") || strings.Contains(acceptedLangs[0], "RU") {
			data.Lang = "ru-RU"
		}
	}

	for _, v := range r.Cookies() {
		if v.Name == "language" {
			data.Lang = v.Value
			break
		}
	}

	return data
}

func SetPageDataTitle(pageData *types.PageData, title string) {
	if title == "" {
		pageData.Meta.Title = fmt.Sprintf("%v - beaconcha.in - %v", utils.Config.Frontend.SiteName, time.Now().Year())
	} else {
		pageData.Meta.Title = fmt.Sprintf("%v - %v - beaconcha.in - %v", title, utils.Config.Frontend.SiteName, time.Now().Year())
	}
}

func getUser(r *http.Request) *types.User {
	if IsMobileAuth(r) {
		claims := getAuthClaims(r)
		u := &types.User{}
		u.UserID = claims.UserID
		u.Authenticated = true
		return u
	} else {
		return getUserFromSessionStore(r)
	}
}

func getUserFromSessionStore(r *http.Request) *types.User {
	u, _, _ := getUserSession(r)
	return u
}

func getUserSession(r *http.Request) (*types.User, *utils.CustomSession, error) {
	u := &types.User{}
	if utils.SessionStore == nil { // sanity check for production deployment where api runs independ of frontend and has no initialized sessionstore
		return u, nil, errors.New("sessionstore not initialized")
	}
	session, err := utils.SessionStore.Get(r, authSessionName)
	if err != nil {
		logger.Errorf("error getting session from sessionStore: %v", err)
		return u, session, err
	}
	ok := false
	u.Authenticated, ok = session.GetValue("authenticated").(bool)
	if !ok {
		u.Authenticated = false
		return u, session, nil
	}
	u.UserID, ok = session.GetValue("user_id").(uint64)
	if !ok {
		u.Authenticated = false
		return u, session, nil
	}
	u.Subscription, ok = session.GetValue("subscription").(string)
	if !ok {
		u.Subscription = ""
		return u, session, nil
	}
	u.UserGroup, ok = session.GetValue("user_group").(string)
	if !ok {
		u.UserGroup = ""
		return u, session, nil
	}
	return u, session, nil
}

func purgeAllSessionsForUser(ctx context.Context, userId uint64) error {
	// invalidate all sessions for this user
	err := utils.SessionStore.SCS.Iterate(ctx, func(ctx context.Context) error {
		sessionUserID, ok := utils.SessionStore.SCS.Get(ctx, "user_id").(uint64)
		if !ok {
			return nil
		}

		if userId == sessionUserID {
			return utils.SessionStore.SCS.Destroy(ctx)
		}

		return nil
	})

	return err

}

func createMenuItems(active string, isMain bool) []types.MainMenuItem {
	if utils.Config.Chain.Name == "gnosis" {
		return createMenuItemsGnosis(active, isMain)
	}

	hiddenFor := []string{"confirmation", "login", "register"}

	if utils.SliceContains(hiddenFor, active) {
		return []types.MainMenuItem{}
	}
	return []types.MainMenuItem{
		{
			Label:    "Blockchain",
			IsActive: active == "blockchain",
			Groups: []types.NavigationGroup{
				{
					Links: []types.NavigationLink{
						{
							Label: "Epochs",
							Path:  "/epochs",
							Icon:  "fa-history",
						},
						{
							Label: "Slots",
							Path:  "/slots",
							Icon:  "fa-cube",
						},
					},
				}, {
					Links: []types.NavigationLink{
						{
							Label: "Blocks",
							Path:  "/blocks",
							Icon:  "fa-cubes",
						},
						{
							Label: "Txs",
							Path:  "/transactions",
							Icon:  "fa-credit-card",
						},
						{
							Label: "Mempool",
							Path:  "/mempool",
							Icon:  "fa-upload",
						},
					},
				},
			},
		},
		{
			Label:    "Validators",
			IsActive: active == "validators",
			Groups: []types.NavigationGroup{
				{
					Links: []types.NavigationLink{
						{
							Label: "Overview",
							Path:  "/validators",
							Icon:  "fa-table",
						},
						{
							Label: "Slashings",
							Path:  "/validators/slashings",
							Icon:  "fa-user-slash",
						},
					},
				}, {
					Links: []types.NavigationLink{
						{
							Label: "Validator Leaderboard",
							Path:  "/validators/leaderboard",
							Icon:  "fa-medal",
						},
						{
							Label: "Deposit Leaderboard",
							Path:  "/validators/deposit-leaderboard",
							Icon:  "fa-file-import",
						},
					},
				}, {
					Links: []types.NavigationLink{
						{
							Label: "Deposits",
							Path:  "/validators/deposits",
							Icon:  "fa-file-signature",
						},
						{
							Label: "Withdrawals",
							Path:  "/validators/withdrawals",
							Icon:  "fa-money-bill",
						},
					},
				},
			},
		},
		{
			Label:    "Dashboard",
			IsActive: active == "dashboard",
			Path:     "/dashboard",
		},
		{
			Label:    "Notifications",
			IsActive: false,
			Path:     "/user/notifications",
		},
		{
			Label:        "More",
			IsActive:     active == "more",
			HasBigGroups: true,
			Groups: []types.NavigationGroup{
				{
					Label: "Staking Pools",
					Links: []types.NavigationLink{
						{
							Label:         "Run a Validator!",
							Path:          "https://ethpool.org/",
							CustomIcon:    "ethermine_staking_logo_svg",
							IsHighlighted: true,
						},
						{
							Label:      "ETH.STORE®",
							Path:       "/ethstore",
							CustomIcon: "ethermine_stake_logo_svg",
						},
						{
							Label: "Staking Services",
							Path:  "/stakingServices",
							Icon:  "fa-drumstick-bite",
						},
						{
							Label: "Pool Benchmarks",
							Path:  "/pools",
							Icon:  "fa-chart-pie",
						},
						{
							Label: "Rocket Pool Stats",
							Path:  "/pools/rocketpool",
							Icon:  "fa-rocket",
						},
					},
				},
				{
					Label: "Stats",
					Links: []types.NavigationLink{
						{
							Label: "Charts",
							Path:  "/charts",
							Icon:  "fa-chart-bar",
						},
						{
							Label: "Income History",
							Path:  "/rewards",
							Icon:  "fa-money-bill-alt",
						},
						{
							Label: "Profit Calculator",
							Path:  "/calculator",
							Icon:  "fa-calculator",
						},
						{
							Label: "Block Viz",
							Path:  "/vis",
							Icon:  "fa-project-diagram",
						},
						{
							Label: "Relays",
							Path:  "/relays",
							Icon:  "fa-robot",
						},
						{
							Label: "EIP-1559 Burn",
							Path:  "/burn",
							Icon:  "fa-burn",
						},
						{
							Label:    "Correlations",
							Path:     "/correlations",
							Icon:     "fa-chart-line",
							IsHidden: !isMain,
						},
					},
				}, {
					Label: "Tools",
					Links: []types.NavigationLink{
						{
							Label: "beaconcha.in App",
							Path:  "/mobile",
							Icon:  "fa-mobile-alt",
						},
						{
							Label: "beaconcha.in Premium",
							Path:  "/premium",
							Icon:  "fa-gem",
						},
						{
							Label:      "Webhooks",
							Path:       "/user/webhooks",
							CustomIcon: "webhook_logo_svg",
						},
						{
							Label: "API Docs",
							Path:  "/api/v1/docs/index.html",
							Icon:  "fa-book-reader",
						},
						{
							Label: "API Pricing",
							Path:  "/pricing",
							Icon:  "fa-laptop-code",
						},
						{
							Label: "Unit Converter",
							Path:  "/tools/unitConverter",
							Icon:  "fa-sync",
						},
						{
							Label: "GasNow",
							Path:  "/gasnow",
							Icon:  "fa-gas-pump",
						},
						{
							Label: "Broadcast Signed Messages",
							Path:  "/tools/broadcast",
							Icon:  "fa-bullhorn",
						},
					},
				}, {
					Label: "Services",
					Links: []types.NavigationLink{
						{
							Label:         "Eversteel",
							Path:          "https://eversteel.io/",
							CustomIcon:    "eversteel_logo_svg",
							IsHighlighted: true,
						},
						{
							Label: "Knowledge Base",
							Path:  "https://kb.beaconcha.in",
							Icon:  "fa-external-link-alt",
						},
						{
							Label: "Notifications",
							Path:  "/user/notifications",
							Icon:  "fa-bell",
						},
						{
							Label: "Graffiti Wall",
							Path:  "/graffitiwall",
							Icon:  "fa-paint-brush",
						},
						{
							Label: "Ethereum Clients",
							Path:  "/ethClients",
							Icon:  "fa-desktop",
						},
						{
							Label: "Slot Finder",
							Path:  "/slots/finder",
							Icon:  "fa-cube",
						},
					},
				},
			},
		},
	}
}

func createMenuItemsGnosis(active string, isMain bool) []types.MainMenuItem {
	hiddenFor := []string{"confirmation", "login", "register"}

	if utils.SliceContains(hiddenFor, active) {
		return []types.MainMenuItem{}
	}
	return []types.MainMenuItem{
		{
			Label:    "Blockchain",
			IsActive: active == "blockchain",
			Groups: []types.NavigationGroup{
				{
					Links: []types.NavigationLink{
						{
							Label: "Epochs",
							Path:  "/epochs",
							Icon:  "fa-history",
						},
						{
							Label: "Slots",
							Path:  "/slots",
							Icon:  "fa-cube",
						},
					},
				}, {
					Links: []types.NavigationLink{
						{
							Label: "Blocks",
							Path:  "/blocks",
							Icon:  "fa-cubes",
						},
						{
							Label: "Txs",
							Path:  "/transactions",
							Icon:  "fa-credit-card",
						},
						{
							Label: "Mempool",
							Path:  "/mempool",
							Icon:  "fa-upload",
						},
					},
				},
			},
		},
		{
			Label:    "Validators",
			IsActive: active == "validators",
			Groups: []types.NavigationGroup{
				{
					Links: []types.NavigationLink{
						{
							Label: "Overview",
							Path:  "/validators",
							Icon:  "fa-table",
						},
						{
							Label: "Slashings",
							Path:  "/validators/slashings",
							Icon:  "fa-user-slash",
						},
					},
				}, {
					Links: []types.NavigationLink{
						{
							Label: "Validator Leaderboard",
							Path:  "/validators/leaderboard",
							Icon:  "fa-medal",
						},
						{
							Label: "Deposit Leaderboard",
							Path:  "/validators/deposit-leaderboard",
							Icon:  "fa-file-import",
						},
					},
				}, {
					Links: []types.NavigationLink{
						{
							Label: "Deposits",
							Path:  "/validators/deposits",
							Icon:  "fa-file-signature",
						},
						{
							Label: "Withdrawals",
							Path:  "/validators/withdrawals",
							Icon:  "fa-money-bill",
						},
					},
				},
			},
		},
		{
			Label:    "Dashboard",
			IsActive: active == "dashboard",
			Path:     "/dashboard",
		},
		{
			Label:    "Notifications",
			IsActive: false,
			Path:     "/user/notifications",
		},
		{
			Label:        "More",
			IsActive:     active == "more",
			HasBigGroups: true,
			Groups: []types.NavigationGroup{
				{
					Label: "Stats",
					Links: []types.NavigationLink{
						{
							Label: "Charts",
							Path:  "/charts",
							Icon:  "fa-chart-bar",
						},
						{
							Label: "Income History",
							Path:  "/rewards",
							Icon:  "fa-money-bill-alt",
						},
						{
							Label: "Profit Calculator",
							Path:  "/calculator",
							Icon:  "fa-calculator",
						},
						{
							Label: "Block Viz",
							Path:  "/vis",
							Icon:  "fa-project-diagram",
						},
						{
							Label:    "Correlations",
							Path:     "/correlations",
							Icon:     "fa-chart-line",
							IsHidden: !isMain,
						},
					},
				},
				{
					Label: "Tools",
					Links: []types.NavigationLink{
						{
							Label: "beaconcha.in App",
							Path:  "/mobile",
							Icon:  "fa-mobile-alt",
						},
						{
							Label: "beaconcha.in Premium",
							Path:  "/premium",
							Icon:  "fa-gem",
						},
						{
							Label:      "Webhooks",
							Path:       "/user/webhooks",
							CustomIcon: "webhook_logo_svg",
						},
						{
							Label: "API Docs",
							Path:  "/api/v1/docs/index.html",
							Icon:  "fa-book-reader",
						},
						{
							Label: "API Pricing",
							Path:  "/pricing",
							Icon:  "fa-laptop-code",
						},
						{
							Label: "Broadcast Signed Messages",
							Path:  "/tools/broadcast",
							Icon:  "fa-bullhorn",
						},
					},
				},
				{
					Label: "Services",
					Links: []types.NavigationLink{
						{
							Label:         "Eversteel",
							Path:          "https://eversteel.io/",
							CustomIcon:    "eversteel_logo_svg",
							IsHighlighted: true,
						},
						{
							Label: "Knowledge Base",
							Path:  "https://kb.beaconcha.in",
							Icon:  "fa-external-link-alt",
						},
						{
							Label: "Notifications",
							Path:  "/user/notifications",
							Icon:  "fa-bell",
						},
						{
							Label: "Graffiti Wall",
							Path:  "/graffitiwall",
							Icon:  "fa-paint-brush",
						},
					},
				},
			},
		},
	}
}<|MERGE_RESOLUTION|>--- conflicted
+++ resolved
@@ -81,13 +81,8 @@
 			ElPrice: price.GetPrice(utils.Config.Frontend.ElCurrencySymbol, GetCurrency(r)),
 			ClPrice: price.GetPrice(utils.Config.Frontend.ClCurrencySymbol, GetCurrency(r)),
 		},
-<<<<<<< HEAD
-		Mainnet:             utils.Config.Chain.Config.ConfigName == "mainnet",
-		DepositContract:     utils.Config.Chain.Config.DepositContractAddress,
-=======
 		Mainnet:             utils.Config.Chain.Config.ConfigName == "mainnet" || utils.Config.Chain.Config.ConfigName == "gnosis",
 		DepositContract:     utils.Config.Indexer.Eth1DepositContractAddress,
->>>>>>> 27dc8642
 		ClientsUpdated:      ethclients.ClientsUpdated(),
 		ChainConfig:         utils.Config.Chain.Config,
 		Lang:                "en-US",

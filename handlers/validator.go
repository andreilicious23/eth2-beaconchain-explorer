package handlers

import (
	"bytes"
	"context"
	"database/sql"
	"encoding/hex"
	"encoding/json"
	"errors"
	"eth2-exporter/db"
	"eth2-exporter/services"
	"eth2-exporter/templates"
	"eth2-exporter/types"
	"eth2-exporter/utils"
	"fmt"
	"html/template"
	"math/big"
	"net/http"
	"sort"
	"strconv"
	"strings"
	"time"

	"github.com/ethereum/go-ethereum/accounts"
	"github.com/ethereum/go-ethereum/crypto"
	"github.com/lib/pq"
	"github.com/protolambda/zrnt/eth2/util/math"
	"golang.org/x/sync/errgroup"

	"github.com/gorilla/mux"
	"github.com/juliangruber/go-intersect"

	itypes "github.com/gobitfly/eth-rewards/types"
)

var validatorEditFlash = "edit_validator_flash"

// Validator returns validator data using a go template
func Validator(w http.ResponseWriter, r *http.Request) {
	var validatorTemplate = templates.GetTemplate(
		"layout.html",
		"validator/validator.html",
		"validator/heading.html",
		"validator/tables.html",
		"validator/modals.html",
		"modals.html",
		"validator/overview.html",
		"validator/charts.html",
		"validator/countdown.html",

		"components/flashMessage.html",
		"components/rocket.html",
		"components/bannerValidator.html",
	)
	var validatorNotFoundTemplate = templates.GetTemplate("layout.html", "validator/validatornotfound.html")

	currency := GetCurrency(r)

	//start := time.Now()
	timings := struct {
		Start         time.Time
		BasicInfo     time.Duration
		Earnings      time.Duration
		Deposits      time.Duration
		Proposals     time.Duration
		Charts        time.Duration
		Effectiveness time.Duration
		Statistics    time.Duration
		SyncStats     time.Duration
		Rocketpool    time.Duration
	}{
		Start: time.Now(),
	}

	w.Header().Set("Content-Type", "text/html")
	vars := mux.Vars(r)

	var index uint64
	var err error

	epoch := services.LatestEpoch()
	latestFinalized := services.LatestFinalizedEpoch()

	validatorPageData := types.ValidatorPageData{}

	validatorPageData.CappellaHasHappened = epoch >= (utils.Config.Chain.Config.CappellaForkEpoch)

	stats := services.GetLatestStats()
	churnRate := stats.ValidatorChurnLimit
	if churnRate == nil {
		churnRate = new(uint64)
	}

	if *churnRate == 0 {
		*churnRate = 4
		logger.Warning("Churn rate not set in config using 4 as default please set minPerEpochChurnLimit")
	}
	validatorPageData.ChurnRate = *churnRate

	pendingCount := stats.PendingValidatorCount
	if pendingCount == nil {
		pendingCount = new(uint64)
	}

	validatorPageData.PendingCount = *pendingCount
	validatorPageData.InclusionDelay = int64((utils.Config.Chain.Config.Eth1FollowDistance*utils.Config.Chain.Config.SecondsPerEth1Block+utils.Config.Chain.Config.SecondsPerSlot*utils.Config.Chain.Config.SlotsPerEpoch*utils.Config.Chain.Config.EpochsPerEth1VotingPeriod)/3600) + 1

	data := InitPageData(w, r, "validators", "/validators", "")
	data.HeaderAd = true
	validatorPageData.NetworkStats = services.LatestIndexPageData()
	validatorPageData.User = data.User
	validatorPageData.NoAds = data.NoAds

	validatorPageData.FlashMessage, err = utils.GetFlash(w, r, validatorEditFlash)
	if err != nil {
		logger.Errorf("error retrieving flashes for validator %v: %v", vars["index"], err)
		http.Error(w, "Internal server error", http.StatusInternalServerError)
		return
	}

	// Request came with a hash
	if strings.Contains(vars["index"], "0x") || len(vars["index"]) == 96 {
		pubKey, err := hex.DecodeString(strings.Replace(vars["index"], "0x", "", -1))
		if err != nil {
			logger.Errorf("error parsing validator public key %v: %v", vars["index"], err)
			http.Error(w, "Internal server error", http.StatusInternalServerError)
			return
		}
		index, err = db.GetValidatorIndex(pubKey)
		if err != nil {
			// the validator might only have a public key but no index yet
			var name string
			err = db.ReaderDb.Get(&name, `SELECT name FROM validator_names WHERE publickey = $1`, pubKey)
			if err != nil && err != sql.ErrNoRows {
				logger.Errorf("error getting validator-name from db for pubKey %v: %v", pubKey, err)
				http.Error(w, "Internal server error", http.StatusInternalServerError)
				return
				// err == sql.ErrNoRows -> unnamed
			} else {
				validatorPageData.Name = name
			}

			var pool string
			err = db.ReaderDb.Get(&pool, `SELECT pool FROM validator_pool WHERE publickey = $1`, pubKey)
			if err != nil && err != sql.ErrNoRows {
				logger.Errorf("error getting validator-pool from db for pubKey %v: %v", pubKey, err)
				http.Error(w, "Internal server error", http.StatusInternalServerError)
				return
				// err == sql.ErrNoRows -> (no pool set)
			} else {
				if validatorPageData.Name == "" {
					validatorPageData.Name = fmt.Sprintf("Pool: %s", pool)
				} else {
					validatorPageData.Name += fmt.Sprintf(" / Pool: %s", pool)
				}
			}
			deposits, err := db.GetValidatorDeposits(pubKey)
			if err != nil {
				logger.Errorf("error getting validator-deposits from db: %v", err)
			}
			validatorPageData.DepositsCount = uint64(len(deposits.Eth1Deposits))
			validatorPageData.ShowWithdrawalWarning = hasMultipleWithdrawalCredentials(deposits)
			if err != nil || len(deposits.Eth1Deposits) == 0 {
				SetPageDataTitle(data, fmt.Sprintf("Validator %x", pubKey))
				data.Meta.Path = fmt.Sprintf("/validator/%v", index)

				if handleTemplateError(w, r, "validator.go", "Validator", "GetValidatorDeposits", validatorNotFoundTemplate.ExecuteTemplate(w, "layout", data)) != nil {
					return // an error has occurred and was processed
				}
				return
			}

			// there is no validator-index but there are eth1-deposits for the publickey
			// which means the validator is in DEPOSITED state
			// in this state there is nothing to display but the eth1-deposits
			validatorPageData.Status = "deposited"
			validatorPageData.PublicKey = pubKey
			if deposits != nil && len(deposits.Eth1Deposits) > 0 {
				deposits.LastEth1DepositTs = deposits.Eth1Deposits[len(deposits.Eth1Deposits)-1].BlockTs
			}
			validatorPageData.Deposits = deposits

			latestDeposit := time.Now().Unix()
			if len(deposits.Eth1Deposits) > 1 {
			} else if time.Unix(latestDeposit, 0).Before(utils.SlotToTime(0)) {
				validatorPageData.InclusionDelay = 0
			}

			for _, deposit := range validatorPageData.Deposits.Eth1Deposits {
				if deposit.ValidSignature {
					validatorPageData.Eth1DepositAddress = deposit.FromAddress
					break
				}
			}

			sumValid := uint64(0)
			// check if a valid deposit exists
			for _, d := range deposits.Eth1Deposits {
				if d.ValidSignature {
					sumValid += d.Amount
				} else {
					validatorPageData.Status = "deposited_invalid"
				}
			}

			// enough deposited for the validator to be activated
			if sumValid >= 32e9 {
				validatorPageData.Status = "deposited_valid"
			}

			filter := db.WatchlistFilter{
				UserId:         data.User.UserID,
				Validators:     &pq.ByteaArray{validatorPageData.PublicKey},
				Tag:            types.ValidatorTagsWatchlist,
				JoinValidators: false,
				Network:        utils.GetNetwork(),
			}
			watchlist, err := db.GetTaggedValidators(filter)
			if err != nil {
				logger.Errorf("error getting tagged validators from db: %v", err)
				http.Error(w, "Internal server error", http.StatusInternalServerError)
				return
			}

			validatorPageData.Watchlist = watchlist
			data.Data = validatorPageData
			if utils.IsApiRequest(r) {
				w.Header().Set("Content-Type", "application/json")
				err = json.NewEncoder(w).Encode(data.Data)
			} else {
				err = validatorTemplate.ExecuteTemplate(w, "layout", data)
			}

			if handleTemplateError(w, r, "validator.go", "Validator", "Done (no index)", err) != nil {
				return // an error has occurred and was processed
			}
			return
		}
	} else {
		// Request came with a validator index number
		index, err = strconv.ParseUint(vars["index"], 10, 64)
		if err != nil {
			http.Error(w, "Validator not found", 404)
			return
		}
	}

	// GetAvgOptimalInclusionDistance(index)

	SetPageDataTitle(data, fmt.Sprintf("Validator %v", index))
	data.Meta.Path = fmt.Sprintf("/validator/%v", index)

	// logger.Infof("retrieving data, elapsed: %v", time.Since(start))
	// start = time.Now()

	// we use MAX(validatorindex)+1 instead of COUNT(*) for querying the rank_count for performance-reasons
	err = db.ReaderDb.Get(&validatorPageData, `
		SELECT
			validators.pubkey,
			validators.validatorindex,
			validators.withdrawableepoch,
			validators.slashed,
			validators.activationeligibilityepoch,
			validators.activationepoch,
			validators.exitepoch,
			validators.lastattestationslot,
			validators.withdrawalcredentials,
			COALESCE(validator_names.name, '') AS name,
			COALESCE(validator_pool.pool, '') AS pool,
			COALESCE(validator_performance.rank7d, 0) AS rank7d,
			COALESCE(validator_performance_count.total_count, 0) AS rank_count,
			validators.status,
			COALESCE(validators.balanceactivation, 0) AS balanceactivation,
			COALESCE((SELECT ARRAY_AGG(tag) FROM validator_tags WHERE publickey = validators.pubkey),'{}') AS tags
		FROM validators
		LEFT JOIN validator_names ON validators.pubkey = validator_names.publickey
		LEFT JOIN validator_pool ON validators.pubkey = validator_pool.publickey
		LEFT JOIN validator_performance ON validators.validatorindex = validator_performance.validatorindex
		LEFT JOIN (SELECT MAX(validatorindex)+1 FROM validator_performance) validator_performance_count(total_count) ON true
		WHERE validators.validatorindex = $1`, index)

	if err == sql.ErrNoRows {
		if handleTemplateError(w, r, "validator.go", "Validator", "no rows", validatorNotFoundTemplate.ExecuteTemplate(w, "layout", data)) != nil {
			return // an error has occurred and was processed
		}
		return
	} else if err != nil {
		logger.Errorf("error getting validator for %v route: %v", r.URL.String(), err)
		http.Error(w, "Internal server error", http.StatusInternalServerError)
		return
	}
	timings.BasicInfo = time.Since(timings.Start)
	timings.Start = time.Now()

	earnings, balances, err := GetValidatorEarnings([]uint64{index}, GetCurrency(r))
	if err != nil {
		logger.Errorf("error retrieving validator earnings: %v", err)
		http.Error(w, "Internal server error", http.StatusInternalServerError)
		return
	}
	timings.Earnings = time.Since(timings.Start)
	timings.Start = time.Now()

	validatorPageData.Income1d = earnings.LastDay
	validatorPageData.Income7d = earnings.LastWeek
	validatorPageData.Income31d = earnings.LastMonth
	validatorPageData.Apr = earnings.APR
	vbalance, ok := balances[validatorPageData.ValidatorIndex]
	if !ok {
		logger.Errorf("error retrieving validator balances: %v", err)
		http.Error(w, "Internal server error", http.StatusInternalServerError)
		return
	}

	validatorPageData.CurrentBalance = vbalance.Balance
	validatorPageData.EffectiveBalance = vbalance.EffectiveBalance

	if validatorPageData.Pool != "" {
		if validatorPageData.Name == "" {
			validatorPageData.Name = fmt.Sprintf("Pool: %s", validatorPageData.Pool)
		} else {
			validatorPageData.Name += fmt.Sprintf(" / Pool: %s", validatorPageData.Pool)
		}
	}

	if validatorPageData.Rank7d > 0 && validatorPageData.RankCount > 0 {
		validatorPageData.RankPercentage = float64(validatorPageData.Rank7d) / float64(validatorPageData.RankCount)
	}

	validatorPageData.Epoch = epoch
	validatorPageData.Index = index

	filter := db.WatchlistFilter{
		UserId:         data.User.UserID,
		Validators:     &pq.ByteaArray{validatorPageData.PublicKey},
		Tag:            types.ValidatorTagsWatchlist,
		JoinValidators: false,
		Network:        utils.GetNetwork(),
	}

	watchlist, err := db.GetTaggedValidators(filter)
	if err != nil {
		logger.Errorf("error getting tagged validators from db: %v", err)
		http.Error(w, "Internal server error", http.StatusInternalServerError)
		return
	}

	validatorPageData.Watchlist = watchlist

	if data.User.Authenticated {
		events := make([]types.EventNameCheckbox, 0)
		for _, ev := range types.AddWatchlistEvents {
			events = append(events, types.EventNameCheckbox{
				EventLabel: ev.Desc,
				EventName:  ev.Event,
				Active:     false,
				Warning:    ev.Warning,
				Info:       ev.Info,
			})
		}
		validatorPageData.AddValidatorWatchlistModal = &types.AddValidatorWatchlistModal{
			Events:         events,
			ValidatorIndex: validatorPageData.Index,
		}
	}

	deposits, err := db.GetValidatorDeposits(validatorPageData.PublicKey)
	if err != nil {
		logger.Errorf("error getting validator-deposits from db: %v", err)
		http.Error(w, "Internal server error", http.StatusInternalServerError)
		return
	}
	validatorPageData.Deposits = deposits
	validatorPageData.DepositsCount = uint64(len(deposits.Eth1Deposits))

	for _, deposit := range validatorPageData.Deposits.Eth1Deposits {
		if deposit.ValidSignature {
			validatorPageData.Eth1DepositAddress = deposit.FromAddress
			break
		}
	}

<<<<<<< HEAD
	timings.Deposits = time.Since(timings.Start)
	timings.Start = time.Now()
	// if we are currently past the cappella fork epoch, we can calculate the withdrawal information
	if epoch >= utils.Config.Chain.Config.CappellaForkEpoch {
=======
	if bytes.Equal(validatorPageData.WithdrawCredentials[:1], []byte{0x01}) {
		// validators can have 0x01 credentials even before the cappella fork
		validatorPageData.IsWithdrawableAddress = true
	}

	if validatorPageData.CappellaHasHappened {
		// if we are currently past the cappella fork epoch, we can calculate the withdrawal information

>>>>>>> 7461c655
		// get validator withdrawals
		withdrawalsCount, err := db.GetValidatorWithdrawalsCount(validatorPageData.Index)
		if err != nil {
			logger.Errorf("error getting validator withdrawals count from db: %v", err)
			http.Error(w, "Internal server error", http.StatusInternalServerError)
			return
		}
		validatorPageData.WithdrawalCount = withdrawalsCount

		validatorPageData.ShowWithdrawalWarning = hasMultipleWithdrawalCredentials(validatorPageData.Deposits)
		blsChange, err := db.GetValidatorBLSChange(validatorPageData.Index)
		if err != nil {
			logger.Errorf("error getting validator bls change from db: %v", err)
			http.Error(w, "Internal server error", http.StatusInternalServerError)
			return
		}
		validatorPageData.BLSChange = blsChange

		if bytes.Equal(validatorPageData.WithdrawCredentials[:1], []byte{0x00}) && blsChange != nil {
			// blsChanges are only possible afters cappeala
			validatorPageData.IsWithdrawableAddress = true
		}

		// only calculate the expected next withdrawal if the validator is eligible
		if stats != nil && stats.LatestValidatorWithdrawalIndex != nil && stats.TotalValidatorCount != nil && validatorPageData.IsWithdrawableAddress && (validatorPageData.CurrentBalance > 0 && validatorPageData.WithdrawableEpoch <= validatorPageData.Epoch || validatorPageData.EffectiveBalance == utils.Config.Chain.Config.MaxEffectiveBalance && validatorPageData.CurrentBalance > utils.Config.Chain.Config.MaxEffectiveBalance) {
			distance, err := db.GetWithdrawableCountFromCursor(validatorPageData.Epoch, validatorPageData.Index, *stats.LatestValidatorWithdrawalIndex)
			if err != nil {
				logger.WithError(err).Error("error getting withdrawable validator count from cursor")
			}

			timeToWithdrawal := utils.GetTimeToNextWithdrawal(distance)
			// it normally takes to epochs to finalize
			if timeToWithdrawal.After(utils.EpochToTime(epoch + (epoch - latestFinalized))) {
				tableData := make([][]interface{}, 0, 1)
				tableData = append(tableData, []interface{}{
					template.HTML(fmt.Sprintf(`<span class="text-muted">%s</span>`, utils.FormatEpoch(uint64(utils.TimeToEpoch(timeToWithdrawal))))),
					template.HTML(fmt.Sprintf(`<span class="text-muted">%s</span>`, utils.FormatBlockSlot(utils.TimeToSlot(uint64(timeToWithdrawal.Unix()))))),
					template.HTML(fmt.Sprintf(`<span class="">~ %s</span>`, utils.FormatTimeFromNow(timeToWithdrawal))),
					template.HTML(fmt.Sprintf(`<a href="/address/0x%x"><span class="text-muted">%s</span></a>`, utils.WithdrawalCredentialsToAddress(validatorPageData.WithdrawCredentials), utils.FormatHash(validatorPageData.WithdrawCredentials))),
					template.HTML(fmt.Sprintf(`<span class="text-muted">%s</span>`, utils.FormatAmount(new(big.Int).Mul(new(big.Int).SetUint64(validatorPageData.CurrentBalance-utils.Config.Chain.Config.MaxEffectiveBalance), big.NewInt(1e9)), "ETH", 6))),
				})

				validatorPageData.NextWithdrawalRow = tableData
			}
		}
	}

	validatorPageData.ActivationEligibilityTs = utils.EpochToTime(validatorPageData.ActivationEligibilityEpoch)
	validatorPageData.ActivationTs = utils.EpochToTime(validatorPageData.ActivationEpoch)
	validatorPageData.ExitTs = utils.EpochToTime(validatorPageData.ExitEpoch)
	validatorPageData.WithdrawableTs = utils.EpochToTime(validatorPageData.WithdrawableEpoch)

	if validatorPageData.ActivationEpoch > 100_000_000 {
		queueAhead, err := db.GetQueueAheadOfValidator(validatorPageData.Index)
		if err != nil {
			logger.WithError(err).Warnf("failed to retrieve queue ahead of validator %v: %v", validatorPageData.ValidatorIndex, err)
			http.Error(w, "Internal server error", http.StatusInternalServerError)
		}
		validatorPageData.QueuePosition = queueAhead + 1
		epochsToWait := queueAhead / *churnRate
		// calculate dequeue epoch
		estimatedActivationEpoch := validatorPageData.Epoch + epochsToWait + 1
		// add activation offset
		estimatedActivationEpoch += utils.Config.Chain.Config.MaxSeedLookahead + 1
		validatorPageData.EstimatedActivationEpoch = estimatedActivationEpoch
		estimatedDequeueTs := utils.EpochToTime(estimatedActivationEpoch)
		validatorPageData.EstimatedActivationTs = estimatedDequeueTs
	}

	proposals := []struct {
		Slot   uint64
		Status uint64
	}{}

	err = db.ReaderDb.Select(&proposals, "SELECT slot, status FROM blocks WHERE proposer = $1 ORDER BY slot", index)
	if err != nil {
		logger.Errorf("error retrieving block-proposals: %v", err)
		http.Error(w, "Internal server error", http.StatusInternalServerError)
		return
	}

	validatorPageData.Proposals = make([][]uint64, len(proposals))
	for i, b := range proposals {
		validatorPageData.Proposals[i] = []uint64{
			uint64(utils.SlotToTime(b.Slot).Unix()),
			b.Status,
		}
		if b.Status == 0 {
			validatorPageData.ScheduledBlocksCount++
		} else if b.Status == 1 {
			validatorPageData.ProposedBlocksCount++
		} else if b.Status == 2 {
			validatorPageData.MissedBlocksCount++
		} else if b.Status == 3 {
			validatorPageData.OrphanedBlocksCount++
		}
	}

	validatorPageData.BlocksCount = uint64(len(proposals))
	if validatorPageData.BlocksCount > 0 {
		validatorPageData.UnmissedBlocksPercentage = float64(validatorPageData.BlocksCount-validatorPageData.MissedBlocksCount) / float64(len(proposals))
	} else {
		validatorPageData.UnmissedBlocksPercentage = 1.0
	}

	// Every validator is scheduled to issue an attestation once per epoch
	// Hence we can calculate the number of attestations using the current epoch and the activation epoch
	// Special care needs to be take for exited and pending validators
	validatorPageData.AttestationsCount = validatorPageData.Epoch - validatorPageData.ActivationEpoch + 1
	if validatorPageData.ActivationEpoch > validatorPageData.Epoch {
		validatorPageData.AttestationsCount = 0
	}
	if validatorPageData.ExitEpoch != 9223372036854775807 {
		validatorPageData.AttestationsCount = validatorPageData.ExitEpoch - validatorPageData.ActivationEpoch
	}
	timings.Proposals = time.Since(timings.Start)
	timings.Start = time.Now()

	var lastStatsDay uint64
	err = db.ReaderDb.Get(&lastStatsDay, "select coalesce(max(day),0) from validator_stats")
	if err != nil {
		logger.Errorf("error retrieving lastStatsDay: %v", err)
		http.Error(w, "Internal server error", http.StatusInternalServerError)
		return
	}

	if validatorPageData.AttestationsCount > 0 {
		// get attestationStats from validator_stats
		attestationStats := struct {
			MissedAttestations   uint64 `db:"missed_attestations"`
			OrphanedAttestations uint64 `db:"orphaned_attestations"`
		}{}
		if lastStatsDay > 0 {
			err = db.ReaderDb.Get(&attestationStats, "select coalesce(sum(missed_attestations), 0) as missed_attestations, coalesce(sum(orphaned_attestations), 0) as orphaned_attestations from validator_stats where validatorindex = $1", index)
			if err != nil {
				logger.Errorf("error retrieving validator attestationStats: %v", err)
				http.Error(w, "Internal server error", http.StatusInternalServerError)
				return
			}
		}

		// add attestationStats that are not yet in validator_stats
		finalizedEpoch := services.LatestFinalizedEpoch()
		lookback := int64(finalizedEpoch - (lastStatsDay+1)*utils.EpochsPerDay())
		if lookback > 0 {
			// logger.Infof("retrieving attestations not yet in stats, lookback is %v", lookback)
			attestationsNotInStats, err := db.BigtableClient.GetValidatorAttestationHistory([]uint64{index}, finalizedEpoch-uint64(lookback), finalizedEpoch)
			if err != nil {
				logger.Errorf("error retrieving validator attestations not in stats from bigtable: %v", err)
				http.Error(w, "Internal server error", http.StatusInternalServerError)
				return
			}

			for _, v := range attestationsNotInStats {
				for _, a := range v {
					if a.Status == 0 {
						attestationStats.MissedAttestations++
					}
				}
			}
		}

		validatorPageData.MissedAttestationsCount = attestationStats.MissedAttestations
		validatorPageData.OrphanedAttestationsCount = attestationStats.OrphanedAttestations
		validatorPageData.ExecutedAttestationsCount = validatorPageData.AttestationsCount - validatorPageData.MissedAttestationsCount - validatorPageData.OrphanedAttestationsCount
		validatorPageData.UnmissedAttestationsPercentage = float64(validatorPageData.AttestationsCount-validatorPageData.MissedAttestationsCount) / float64(validatorPageData.AttestationsCount)
	}

	timings.Statistics = time.Since(timings.Start)
	timings.Start = time.Now()
	// logger.Infof("attestations data retrieved, elapsed: %v", time.Since(start))
	// start = time.Now()

	g, _ := errgroup.WithContext(context.Background())
	g.Go(func() error {
		validatorPageData.IncomeHistoryChartData, err = db.GetValidatorIncomeHistoryChart([]uint64{index}, currency)
		return err
	})

	g.Go(func() error {
		validatorPageData.ExecutionIncomeHistoryData, err = getExecutionChartData([]uint64{index}, currency)
		return err
	})
	err = g.Wait()
	if err != nil {
		logger.Errorf("failed to generate income history chart data for validator view: %v", err)
		http.Error(w, "Internal server error", http.StatusInternalServerError)
		return
	}
	timings.Charts = time.Since(timings.Start)
	timings.Start = time.Now()
	// logger.Infof("balance history retrieved, elapsed: %v", time.Since(start))
	// start = time.Now()

	// logger.Infof("income data retrieved, elapsed: %v", time.Since(start))
	// start = time.Now()

	if validatorPageData.Slashed {
		var slashingInfo struct {
			Slot    uint64
			Slasher uint64
			Reason  string
		}
		err = db.ReaderDb.Get(&slashingInfo,
			`select block_slot as slot, proposer as slasher, 'Attestation Violation' as reason
				from blocks_attesterslashings a1 left join blocks b1 on b1.slot = a1.block_slot
				where b1.status = '1' and $1 = ANY(a1.attestation1_indices) and $1 = ANY(a1.attestation2_indices)
			union all
			select block_slot as slot, proposer as slasher, 'Proposer Violation' as reason
				from blocks_proposerslashings a2 left join blocks b2 on b2.slot = a2.block_slot
				where b2.status = '1' and a2.proposerindex = $1
			limit 1`,
			index)
		if err != nil {
			logger.Errorf("error retrieving validator slashing info: %v", err)
			http.Error(w, "Internal server error", http.StatusInternalServerError)
			return
		}
		validatorPageData.SlashedBy = slashingInfo.Slasher
		validatorPageData.SlashedAt = slashingInfo.Slot
		validatorPageData.SlashedFor = slashingInfo.Reason
	}

	err = db.ReaderDb.Get(&validatorPageData.SlashingsCount, `select COALESCE(sum(attesterslashingscount) + sum(proposerslashingscount), 0) from blocks where blocks.proposer = $1 and blocks.status = '1'`, index)
	if err != nil {
		logger.Errorf("error retrieving slashings-count: %v", err)
		http.Error(w, "Internal server error", http.StatusInternalServerError)
		return
	}

	// logger.Infof("slashing data retrieved, elapsed: %v", time.Since(start))
	// start = time.Now()

	eff, err := db.BigtableClient.GetValidatorEffectiveness([]uint64{index}, validatorPageData.Epoch-1)
	if err != nil {
		logger.Errorf("error retrieving validator effectiveness: %v", err)
		http.Error(w, "Internal server error", http.StatusInternalServerError)
		return
	}
	if len(eff) > 1 {
		logger.Errorf("error retrieving validator effectiveness: invalid length %v", len(eff))
		http.Error(w, "Internal server error", http.StatusInternalServerError)
		return
	} else if len(eff) == 0 {
		validatorPageData.AttestationInclusionEffectiveness = 0
	} else {
		validatorPageData.AttestationInclusionEffectiveness = eff[0].AttestationEfficiency
	}

	timings.Effectiveness = time.Since(timings.Start)
	timings.Start = time.Now()
	// logger.Infof("effectiveness data retrieved, elapsed: %v", time.Since(start))
	// start = time.Now()

	// sync participation
	// get all sync periods this validator has been part of
	var syncPeriods []struct {
		Period     uint64 `db:"period"`
		FirstEpoch uint64 `db:"firstepoch"`
		LastEpoch  uint64 `db:"lastepoch"`
	}
	tempSyncPeriods := syncPeriods

	err = db.ReaderDb.Select(&tempSyncPeriods, `
		SELECT period as period, (period*$1) as firstepoch, ((period+1)*$1)-1 as lastepoch
		FROM sync_committees 
		WHERE validatorindex = $2
		ORDER BY period desc`, utils.Config.Chain.Config.EpochsPerSyncCommitteePeriod, index)
	if err != nil {
		logger.WithError(err).Errorf("error getting sync participation count data of sync-assignments")
		http.Error(w, "Internal server error", http.StatusInternalServerError)
		return
	}

	// remove scheduled committees
	latestEpoch := services.LatestEpoch()
	for i, syncPeriod := range tempSyncPeriods {
		if syncPeriod.FirstEpoch <= latestEpoch {
			syncPeriods = tempSyncPeriods[i:]
			break
		}
	}

	expectedSyncCount := uint64(len(syncPeriods)) * utils.Config.Chain.Config.EpochsPerSyncCommitteePeriod * utils.Config.Chain.Config.SlotsPerEpoch

	if expectedSyncCount > 0 {
		// get sync stats from validator_stats
		syncStats := struct {
			ParticipatedSync uint64 `db:"participated_sync"`
			MissedSync       uint64 `db:"missed_sync"`
			OrphanedSync     uint64 `db:"orphaned_sync"`
			ScheduledSync    uint64
		}{}
		if lastStatsDay > 0 {
			err = db.ReaderDb.Get(&syncStats, "select coalesce(sum(participated_sync), 0) as participated_sync, coalesce(sum(missed_sync), 0) as missed_sync, coalesce(sum(orphaned_sync), 0) as orphaned_sync from validator_stats where validatorindex = $1", index)
			if err != nil {
				logger.Errorf("error retrieving validator syncStats: %v", err)
				http.Error(w, "Internal server error", http.StatusInternalServerError)
				return
			}
		}

		lastExportedEpoch := (lastStatsDay+1)*utils.EpochsPerDay() - 1
		// if sync duties of last period haven't fully been exported yet, fetch remaining duties from bigtable
		if syncPeriods[0].LastEpoch > lastExportedEpoch {
			lookback := int64(latestEpoch - lastExportedEpoch)
			res, err := db.BigtableClient.GetValidatorSyncDutiesHistory([]uint64{index}, latestEpoch-uint64(lookback), latestEpoch)
			if err != nil {
				logger.Errorf("error retrieving validator sync participations data from bigtable: %v", err)
				http.Error(w, "Internal server error", http.StatusInternalServerError)
				return
			}
			for _, r := range res[index] {
				slotTime := utils.SlotToTime(r.Slot)
				if r.Status == 0 && time.Since(slotTime) > time.Minute {
					r.Status = 2
				}
				switch r.Status {
				case 0:
					syncStats.ScheduledSync++
				case 1:
					syncStats.ParticipatedSync++
				case 2:
					syncStats.MissedSync++
				case 3:
					syncStats.OrphanedSync++
				}
			}
		}
		validatorPageData.ParticipatedSyncCount = syncStats.ParticipatedSync
		validatorPageData.MissedSyncCount = syncStats.MissedSync
		validatorPageData.OrphanedSyncCount = syncStats.OrphanedSync
		validatorPageData.ScheduledSyncCount = syncStats.ScheduledSync
		// actual sync duty count and percentage
		validatorPageData.SyncCount = validatorPageData.ParticipatedSyncCount + validatorPageData.MissedSyncCount + validatorPageData.OrphanedSyncCount + syncStats.ScheduledSync
		validatorPageData.UnmissedSyncPercentage = float64(validatorPageData.SyncCount-validatorPageData.MissedSyncCount) / float64(validatorPageData.SyncCount)
	}
	timings.SyncStats = time.Since(timings.Start)
	timings.Start = time.Now()

	// add rocketpool-data if available
	validatorPageData.Rocketpool = &types.RocketpoolValidatorPageData{}
	err = db.ReaderDb.Get(validatorPageData.Rocketpool, `
		SELECT
			rplm.node_address      AS node_address,
			rplm.address           AS minipool_address,
			rplm.node_fee          AS minipool_node_fee,
			rplm.deposit_type      AS minipool_deposit_type,
			rplm.status            AS minipool_status,
			rplm.status_time       AS minipool_status_time,
			rplm.penalty_count     AS penalty_count,
			rpln.timezone_location AS node_timezone_location,
			rpln.rpl_stake         AS node_rpl_stake,
			rpln.max_rpl_stake     AS node_max_rpl_stake,
			rpln.min_rpl_stake     AS node_min_rpl_stake,
			rpln.rpl_cumulative_rewards     AS rpl_cumulative_rewards,
			rpln.claimed_smoothing_pool     AS claimed_smoothing_pool,
			rpln.unclaimed_smoothing_pool   AS unclaimed_smoothing_pool,
			rpln.unclaimed_rpl_rewards      AS unclaimed_rpl_rewards,
			COALESCE(rpln.smoothing_pool_opted_in, false)    AS smoothing_pool_opted_in 
		FROM validators
		LEFT JOIN rocketpool_minipools rplm ON rplm.pubkey = validators.pubkey
		LEFT JOIN rocketpool_nodes rpln ON rplm.node_address = rpln.address
		WHERE validators.validatorindex = $1`, index)
	if err == nil && (validatorPageData.Rocketpool.MinipoolAddress != nil || validatorPageData.Rocketpool.NodeAddress != nil) {
		validatorPageData.IsRocketpool = true
		if utils.Config.Chain.Config.DepositChainID == 1 {
			validatorPageData.Rocketpool.RocketscanUrl = "rocketscan.io"
		} else if utils.Config.Chain.Config.DepositChainID == 5 {
			validatorPageData.Rocketpool.RocketscanUrl = "prater.rocketscan.io"
		}
	} else if err != nil && err != sql.ErrNoRows {
		logger.Errorf("error getting rocketpool-data for validator for %v route: %v", r.URL.String(), err)
		http.Error(w, "Internal server error", http.StatusInternalServerError)
		return
	}

	timings.Rocketpool = time.Since(timings.Start)
	timings.Start = time.Now()

	// logger.WithFields(logrus.Fields{
	// 	"index":         index,
	// 	"BasicInfo":     timings.BasicInfo,
	// 	"Earnings":      timings.Earnings,
	// 	"Deposits":      timings.Deposits,
	// 	"Proposals":     timings.Proposals,
	// 	"Charts":        timings.Charts,
	// 	"Effectiveness": timings.Effectiveness,
	// 	"Statistics":    timings.Statistics,
	// 	"SyncStats":     timings.SyncStats,
	// 	"Rocketpool":    timings.Rocketpool,
	// 	"total":         timings.BasicInfo + timings.Earnings + timings.Deposits + timings.Proposals + timings.Charts + timings.Effectiveness + timings.Statistics + timings.SyncStats + timings.Rocketpool,
	// }).Infof("got validator page data")

	data.Data = validatorPageData

	if utils.IsApiRequest(r) {
		w.Header().Set("Content-Type", "application/json")
		err = json.NewEncoder(w).Encode(data.Data)
	} else {
		err = validatorTemplate.ExecuteTemplate(w, "layout", data)
	}

	if handleTemplateError(w, r, "validator.go", "Validator", "Done", err) != nil {
		return // an error has occurred and was processed
	}
}

// Returns true if there are more than one different withdrawal credentials within both Eth1Deposits and Eth2Deposits
func hasMultipleWithdrawalCredentials(deposits *types.ValidatorDeposits) bool {
	if deposits == nil {
		return false
	}

	credential := make([]byte, 0)

	if deposits == nil {
		return false
	}

	// check Eth1Deposits
	for _, deposit := range deposits.Eth1Deposits {
		if len(credential) == 0 {
			credential = deposit.WithdrawalCredentials
		} else if !bytes.Equal(credential, deposit.WithdrawalCredentials) {
			return true
		}
	}

	// check Eth2Deposits
	for _, deposit := range deposits.Eth2Deposits {
		if len(credential) == 0 {
			credential = deposit.Withdrawalcredentials
		} else if !bytes.Equal(credential, deposit.Withdrawalcredentials) {
			return true
		}
	}

	return false
}

// ValidatorDeposits returns a validator's deposits in json
func ValidatorDeposits(w http.ResponseWriter, r *http.Request) {
	w.Header().Set("Content-Type", "application/json")
	vars := mux.Vars(r)

	pubkey, err := hex.DecodeString(strings.Replace(vars["pubkey"], "0x", "", -1))
	if err != nil {
		logger.Errorf("error parsing validator public key %v: %v", vars["pubkey"], err)
		http.Error(w, "Internal server error", http.StatusInternalServerError)
		return
	}

	deposits, err := db.GetValidatorDeposits(pubkey)
	if err != nil {
		logger.Errorf("error getting validator-deposits for %v: %v", vars["pubkey"], err)
		http.Error(w, "Internal server error", http.StatusInternalServerError)
		return
	}

	err = json.NewEncoder(w).Encode(deposits)
	if err != nil {
		logger.Errorf("error encoding validator-deposits for %v: %v", vars["pubkey"], err)
		http.Error(w, "Internal server error", http.StatusInternalServerError)
		return
	}
}

// ValidatorAttestationInclusionEffectiveness returns a validator's effectiveness in json
func ValidatorAttestationInclusionEffectiveness(w http.ResponseWriter, r *http.Request) {
	w.Header().Set("Content-Type", "application/json")

	vars := mux.Vars(r)
	index, err := strconv.ParseUint(vars["index"], 10, 64)
	if err != nil {
		logger.Errorf("error parsing validator index: %v", err)
		http.Error(w, "Internal server error", http.StatusInternalServerError)
		return
	}

	eff, err := db.BigtableClient.GetValidatorEffectiveness([]uint64{index}, services.LatestEpoch()-1)
	if err != nil {
		logger.Errorf("error retrieving validator effectiveness: %v", err)
		http.Error(w, "Internal server error", http.StatusInternalServerError)
		return
	}

	type resp struct {
		Effectiveness float64 `json:"effectiveness"`
	}

	if len(eff) > 1 {
		logger.Errorf("error retrieving validator effectiveness: invalid length %v", len(eff))
		http.Error(w, "Internal server error", http.StatusInternalServerError)
		return
	} else if len(eff) == 0 {
		err = json.NewEncoder(w).Encode(resp{Effectiveness: 0})
		if err != nil {
			logger.Errorf("error enconding json response for %v route: %v", r.URL.String(), err)
			http.Error(w, "Internal server error", http.StatusInternalServerError)
			return
		}
	} else {
		err = json.NewEncoder(w).Encode(resp{Effectiveness: eff[0].AttestationEfficiency})
		if err != nil {
			logger.Errorf("error enconding json response for %v route: %v", r.URL.String(), err)
			http.Error(w, "Internal server error", http.StatusInternalServerError)
			return
		}
	}

}

// ValidatorProposedBlocks returns a validator's proposed blocks in json
func ValidatorProposedBlocks(w http.ResponseWriter, r *http.Request) {
	w.Header().Set("Content-Type", "application/json")

	vars := mux.Vars(r)
	index, err := strconv.ParseUint(vars["index"], 10, 64)
	if err != nil {
		logger.Errorf("error parsing validator index: %v", err)
		http.Error(w, "Internal server error", http.StatusInternalServerError)
		return
	}

	q := r.URL.Query()

	draw, err := strconv.ParseUint(q.Get("draw"), 10, 64)
	if err != nil {
		logger.Errorf("error converting datatables data parameter from string to int: %v", err)
		http.Error(w, "Internal server error", http.StatusInternalServerError)
		return
	}
	start, err := strconv.ParseUint(q.Get("start"), 10, 64)
	if err != nil {
		logger.Errorf("error converting datatables start parameter from string to int: %v", err)
		http.Error(w, "Internal server error", http.StatusInternalServerError)
		return
	}
	length, err := strconv.ParseUint(q.Get("length"), 10, 64)
	if err != nil {
		logger.Errorf("error converting datatables length parameter from string to int: %v", err)
		http.Error(w, "Internal server error", http.StatusInternalServerError)
		return
	}
	if length > 100 {
		length = 100
	}

	var totalCount uint64

	err = db.ReaderDb.Get(&totalCount, "SELECT COUNT(*) FROM blocks WHERE proposer = $1", index)
	if err != nil {
		logger.Errorf("error retrieving proposed blocks count: %v", err)
		http.Error(w, "Internal server error", http.StatusInternalServerError)
		return
	}

	orderColumn := q.Get("order[0][column]")
	orderByMap := map[string]string{
		"0": "epoch",
		"2": "status",
		"5": "attestationscount",
		"6": "depositscount",
		"8": "voluntaryexitscount",
		"9": "graffiti",
	}
	orderBy, exists := orderByMap[orderColumn]
	if !exists {
		orderBy = "epoch"
	}
	orderDir := q.Get("order[0][dir]")
	if orderDir != "desc" && orderDir != "asc" {
		orderDir = "desc"
	}

	var blocks []*types.IndexPageDataBlocks
	err = db.ReaderDb.Select(&blocks, `
		SELECT 
			blocks.epoch, 
			blocks.slot, 
			blocks.proposer, 
			blocks.blockroot, 
			blocks.parentroot, 
			blocks.attestationscount, 
			blocks.depositscount,
			blocks.withdrawalcount, 
			blocks.voluntaryexitscount, 
			blocks.proposerslashingscount, 
			blocks.attesterslashingscount, 
			blocks.status, 
			blocks.graffiti 
		FROM blocks 
		WHERE blocks.proposer = $1
		ORDER BY `+orderBy+` `+orderDir+`
		LIMIT $2 OFFSET $3`, index, length, start)

	if err != nil {
		logger.Errorf("error retrieving proposed blocks data: %v", err)
		http.Error(w, "Internal server error", http.StatusInternalServerError)
		return
	}

	tableData := make([][]interface{}, len(blocks))
	for i, b := range blocks {
		tableData[i] = []interface{}{
			utils.FormatEpoch(b.Epoch),
			utils.FormatBlockSlot(b.Slot),
			utils.FormatBlockStatus(b.Status),
			utils.FormatTimestamp(utils.SlotToTime(b.Slot).Unix()),
			utils.FormatBlockRoot(b.BlockRoot),
			b.Attestations,
			b.Deposits,
			fmt.Sprintf("%v / %v", b.Proposerslashings, b.Attesterslashings),
			b.Exits,
			utils.FormatGraffiti(b.Graffiti),
		}
	}

	data := &types.DataTableResponse{
		Draw:            draw,
		RecordsTotal:    totalCount,
		RecordsFiltered: totalCount,
		Data:            tableData,
	}

	err = json.NewEncoder(w).Encode(data)
	if err != nil {
		logger.Errorf("error enconding json response for %v route: %v", r.URL.String(), err)
		http.Error(w, "Internal server error", http.StatusInternalServerError)
		return
	}
}

// ValidatorAttestations returns a validators attestations in json
func ValidatorAttestations(w http.ResponseWriter, r *http.Request) {
	w.Header().Set("Content-Type", "application/json")

	vars := mux.Vars(r)
	index, err := strconv.ParseUint(vars["index"], 10, 64)
	if err != nil {
		logger.Errorf("error parsing validator index: %v", err)
		http.Error(w, "Internal server error", http.StatusInternalServerError)
		return
	}

	q := r.URL.Query()

	draw, err := strconv.ParseUint(q.Get("draw"), 10, 64)
	if err != nil {
		logger.Errorf("error converting datatables data parameter from string to int: %v", err)
		http.Error(w, "Internal server error", http.StatusInternalServerError)
		return
	}
	start, err := strconv.ParseInt(q.Get("start"), 10, 64)
	if err != nil {
		logger.Errorf("error converting datatables start parameter from string to int: %v", err)
		http.Error(w, "Internal server error", http.StatusInternalServerError)
		return
	}

	length := 10

	epoch := services.LatestEpoch()

	ae := struct {
		ActivationEpoch uint64
		ExitEpoch       uint64
	}{}

	err = db.ReaderDb.Get(&ae, "SELECT activationepoch, exitepoch FROM validators WHERE validatorindex = $1", index)
	if err != nil {
		logger.Errorf("error retrieving attestations count: %v", err)
		http.Error(w, "Internal server error", http.StatusInternalServerError)
		return
	}

	totalCount := epoch - ae.ActivationEpoch + 1
	if ae.ActivationEpoch > epoch {
		totalCount = 0
	}
	lastAttestationEpoch := epoch
	if ae.ExitEpoch != 9223372036854775807 {
		lastAttestationEpoch = ae.ExitEpoch
		totalCount = ae.ExitEpoch - ae.ActivationEpoch
	}

	tableData := [][]interface{}{}

	if totalCount > 0 {
		attestationData, err := db.BigtableClient.GetValidatorAttestationHistory([]uint64{index}, uint64(int64(lastAttestationEpoch)-start)-uint64(length), uint64(int64(lastAttestationEpoch)-start))
		if err != nil {
			logger.Errorf("error retrieving validator attestations data: %v", err)
			http.Error(w, "Internal server error", http.StatusInternalServerError)
			return
		}

		tableData = make([][]interface{}, len(attestationData[index]))

		for i, history := range attestationData[index] {

			if history.Status == 0 && history.Epoch < epoch-1 {
				history.Status = 2
			}
			tableData[i] = []interface{}{
				utils.FormatEpoch(history.Epoch),
				utils.FormatBlockSlot(history.AttesterSlot),
				utils.FormatAttestationStatus(history.Status),
				utils.FormatTimestamp(utils.SlotToTime(history.AttesterSlot).Unix()),
				utils.FormatAttestationInclusionSlot(history.InclusionSlot),
				utils.FormatInclusionDelay(history.InclusionSlot, history.Delay),
			}
		}
	}

	data := &types.DataTableResponse{
		Draw:            draw,
		RecordsTotal:    totalCount,
		RecordsFiltered: totalCount,
		Data:            tableData,
	}

	err = json.NewEncoder(w).Encode(data)
	if err != nil {
		logger.Errorf("error enconding json response for %v route: %v", r.URL.String(), err)
		http.Error(w, "Internal server error", http.StatusInternalServerError)
		return
	}
}

// ValidatorWithdrawals returns a validators withdrawals in json
func ValidatorWithdrawals(w http.ResponseWriter, r *http.Request) {
	w.Header().Set("Content-Type", "application/json")

	vars := mux.Vars(r)
	index, err := strconv.ParseUint(vars["index"], 10, 64)
	if err != nil {
		logger.Errorf("error parsing validator index: %v", err)
		http.Error(w, "Internal server error", http.StatusInternalServerError)
		return
	}

	q := r.URL.Query()

	draw, err := strconv.ParseUint(q.Get("draw"), 10, 64)
	if err != nil {
		logger.Errorf("error converting datatables data parameter from string to int: %v", err)
		http.Error(w, "Internal server error", http.StatusInternalServerError)
		return
	}
	start, err := strconv.ParseUint(q.Get("start"), 10, 64)
	if err != nil {
		logger.Errorf("error converting datatables start parameter from string to int: %v", err)
		http.Error(w, "Internal server error", http.StatusInternalServerError)
		return
	}

	length := uint64(10)

	withdrawalCount, err := db.GetValidatorWithdrawalsCount(index)
	if err != nil {
		logger.Errorf("error retrieving validator withdrawals count: %v", err)
		http.Error(w, "Internal server error", http.StatusInternalServerError)
		return
	}

	withdrawals, err := db.GetValidatorWithdrawals(index, length, start)
	if err != nil {
		logger.Errorf("error retrieving validator withdrawals: %v", err)
		http.Error(w, "Internal server error", http.StatusInternalServerError)
		return
	}

	tableData := make([][]interface{}, 0, len(withdrawals))

	for _, w := range withdrawals {
		tableData = append(tableData, []interface{}{
			template.HTML(fmt.Sprintf("%v", utils.FormatEpoch(utils.EpochOfSlot(w.Slot)))),
			template.HTML(fmt.Sprintf("%v", utils.FormatBlockSlot(w.Slot))),
			template.HTML(fmt.Sprintf("%v", utils.FormatTimeFromNow(utils.SlotToTime(w.Slot)))),
			template.HTML(fmt.Sprintf("%v", utils.FormatAddress(w.Address, nil, "", false, false, true))),
			template.HTML(fmt.Sprintf("%v", utils.FormatAmount(new(big.Int).Mul(new(big.Int).SetUint64(w.Amount), big.NewInt(1e9)), "ETH", 6))),
		})
	}

	data := &types.DataTableResponse{
		Draw:            draw,
		RecordsTotal:    withdrawalCount,
		RecordsFiltered: withdrawalCount,
		Data:            tableData,
	}

	err = json.NewEncoder(w).Encode(data)
	if err != nil {
		logger.Errorf("error enconding json response for %v route: %v", r.URL.String(), err)
		http.Error(w, "Internal server error", http.StatusInternalServerError)
		return
	}
}

// ValidatorSlashings returns a validators slashings in json
func ValidatorSlashings(w http.ResponseWriter, r *http.Request) {
	w.Header().Set("Content-Type", "application/json")

	vars := mux.Vars(r)
	index, err := strconv.ParseUint(vars["index"], 10, 64)
	if err != nil {
		logger.Errorf("error parsing validator index: %v", err)
		http.Error(w, "Internal server error", http.StatusInternalServerError)
		return
	}

	q := r.URL.Query()

	draw, err := strconv.ParseUint(q.Get("draw"), 10, 64)
	if err != nil {
		logger.Errorf("error converting datatables data parameter from string to int: %v", err)
		http.Error(w, "Internal server error", http.StatusInternalServerError)
		return
	}

	var totalCount uint64
	err = db.ReaderDb.Get(&totalCount, `
		select
			(
				select count(*) from blocks_attesterslashings a
				inner join blocks b on b.slot = a.block_slot and b.proposer = $1
				where attestation1_indices is not null and attestation2_indices is not null
			) + (
				select count(*) from blocks_proposerslashings c
				inner join blocks d on d.slot = c.block_slot and d.proposer = $1
			)`, index)
	if err != nil {
		logger.Errorf("error retrieving totalCount of validator-slashings: %v", err)
		http.Error(w, "Internal server error", http.StatusServiceUnavailable)
		return
	}

	var attesterSlashings []*types.ValidatorAttestationSlashing
	err = db.ReaderDb.Select(&attesterSlashings, `
		SELECT 
			blocks.slot, 
			blocks.epoch, 
			blocks.proposer, 
			blocks_attesterslashings.attestation1_indices, 
			blocks_attesterslashings.attestation2_indices 
		FROM blocks_attesterslashings 
		INNER JOIN blocks ON blocks.proposer = $1 and blocks_attesterslashings.block_slot = blocks.slot 
		WHERE attestation1_indices IS NOT NULL AND attestation2_indices IS NOT NULL`, index)

	if err != nil {
		logger.Errorf("error retrieving validator attestations data: %v", err)
		http.Error(w, "Internal server error", http.StatusInternalServerError)
		return
	}

	var proposerSlashings []*types.ValidatorProposerSlashing
	err = db.ReaderDb.Select(&proposerSlashings, `
		SELECT blocks.slot, blocks.epoch, blocks.proposer, blocks_proposerslashings.proposerindex 
		FROM blocks_proposerslashings 
		INNER JOIN blocks ON blocks.proposer = $1 AND blocks_proposerslashings.block_slot = blocks.slot`, index)
	if err != nil {
		logger.Errorf("error retrieving block proposer slashings data: %v", err)
		http.Error(w, "Internal server error", http.StatusInternalServerError)
		return
	}

	tableData := make([][]interface{}, 0, len(attesterSlashings)+len(proposerSlashings))
	for _, b := range attesterSlashings {

		inter := intersect.Simple(b.Attestestation1Indices, b.Attestestation2Indices)
		slashedValidators := []uint64{}
		if len(inter) == 0 {
			logger.Warning("No intersection found for attestation violation")
		}
		for _, v := range inter {
			slashedValidators = append(slashedValidators, uint64(v.(int64)))
		}

		tableData = append(tableData, []interface{}{
			utils.FormatSlashedValidators(slashedValidators),
			utils.SlotToTime(b.Slot).Unix(),
			"Attestation Violation",
			utils.FormatBlockSlot(b.Slot),
			utils.FormatEpoch(b.Epoch),
		})
	}

	for _, b := range proposerSlashings {
		tableData = append(tableData, []interface{}{
			utils.FormatSlashedValidator(b.ProposerIndex),
			utils.SlotToTime(b.Slot).Unix(),
			"Proposer Violation",
			utils.FormatBlockSlot(b.Slot),
			utils.FormatEpoch(b.Epoch),
		})
	}

	sort.Slice(tableData, func(i, j int) bool {
		return tableData[i][1].(int64) > tableData[j][1].(int64)
	})

	for _, b := range tableData {
		b[1] = utils.FormatTimestamp(b[1].(int64))
	}

	data := &types.DataTableResponse{
		Draw:            draw,
		RecordsTotal:    totalCount,
		RecordsFiltered: totalCount,
		Data:            tableData,
	}

	err = json.NewEncoder(w).Encode(data)
	if err != nil {
		logger.Errorf("error enconding json response for %v route: %v", r.URL.String(), err)
		http.Error(w, "Internal server error", http.StatusInternalServerError)
		return
	}
}

/*
Function checks if the generated ECDSA signature has correct lentgth and if needed sets recovery byte to 0 or 1
*/
func sanitizeSignature(sig string) ([]byte, error) {
	sig = strings.Replace(sig, "0x", "", -1)
	decodedSig, _ := hex.DecodeString(sig)
	if len(decodedSig) != 65 {
		return nil, errors.New("signature is less then 65 bytes")
	}
	if decodedSig[crypto.RecoveryIDOffset] == 27 || decodedSig[crypto.RecoveryIDOffset] == 28 {
		decodedSig[crypto.RecoveryIDOffset] -= 27
	}
	return []byte(decodedSig), nil
}

/*
Function tries to find the substring.
If successful it turns string into []byte value and returns it
If it fails, it will try to decode `msg`value from Hexadecimal to string and retry search again
*/
func sanitizeMessage(msg string) ([]byte, error) {
	subString := "beaconcha.in"

	if strings.Contains(msg, subString) {
		return []byte(msg), nil
	} else {
		decoded := strings.Replace(msg, "0x", "", -1)
		dec, _ := hex.DecodeString(decoded)
		decodedString := (string(dec))
		if strings.Contains(decodedString, subString) {
			return []byte(decodedString), nil
		}
		return nil, errors.New("beachoncha.in was not found")

	}
}

func ValidatorSave(w http.ResponseWriter, r *http.Request) {
	pubkey := r.FormValue("pubkey")
	pubkey = strings.ToLower(pubkey)
	pubkey = strings.Replace(pubkey, "0x", "", -1)

	pubkeyDecoded, err := hex.DecodeString(pubkey)
	if err != nil {
		logger.Errorf("error parsing submitted pubkey %v: %v", pubkey, err)
		utils.SetFlash(w, r, validatorEditFlash, "Error: the provided signature is invalid")
		http.Redirect(w, r, "/validator/"+pubkey, http.StatusMovedPermanently)
		return
	}

	name := r.FormValue("name")
	if len(name) > 40 {
		name = name[:40]
	}

	applyNameToAll := r.FormValue("apply-to-all")

	signature := r.FormValue("signature")
	signatureWrapper := &types.MyCryptoSignature{}
	err = json.Unmarshal([]byte(signature), signatureWrapper)
	if err != nil {
		logger.Errorf("error decoding submitted signature %v: %v", signature, err)
		utils.SetFlash(w, r, validatorEditFlash, "Error: the provided signature is invalid")
		http.Redirect(w, r, "/validator/"+pubkey, http.StatusMovedPermanently)
		return
	}

	msg, err := sanitizeMessage(signatureWrapper.Msg)
	if err != nil {
		logger.Errorf("Message is invalid %v: %v", signatureWrapper.Msg, err)
		utils.SetFlash(w, r, validatorEditFlash, "Error: the provided message is invalid")
		http.Redirect(w, r, "/validator/"+pubkey, http.StatusMovedPermanently)
		return
	}
	msgHash := accounts.TextHash(msg)

	sig, err := sanitizeSignature(signatureWrapper.Sig)
	if err != nil {
		logger.Errorf("error parsing submitted signature %v: %v", signatureWrapper.Sig, err)
		utils.SetFlash(w, r, validatorEditFlash, "Error: the provided signature is invalid")
		http.Redirect(w, r, "/validator/"+pubkey, http.StatusMovedPermanently)
		return
	}

	recoveredPubkey, err := crypto.SigToPub(msgHash, sig)
	if err != nil {
		logger.Errorf("error recovering pubkey: %v", err)
		utils.SetFlash(w, r, validatorEditFlash, "Error: the provided signature is invalid")
		http.Redirect(w, r, "/validator/"+pubkey, http.StatusMovedPermanently)
		return
	}

	recoveredAddress := crypto.PubkeyToAddress(*recoveredPubkey)

	var depositedAddress string
	deposits, err := db.GetValidatorDeposits(pubkeyDecoded)
	if err != nil {
		logger.Errorf("error getting validator-deposits from db for signature verification: %v", err)
		utils.SetFlash(w, r, validatorEditFlash, "Error: the provided signature is invalid")
		http.Redirect(w, r, "/validator/"+pubkey, http.StatusMovedPermanently)
	}
	for _, deposit := range deposits.Eth1Deposits {
		if deposit.ValidSignature {
			depositedAddress = "0x" + fmt.Sprintf("%x", deposit.FromAddress)
			break
		}
	}

	if strings.EqualFold(depositedAddress, recoveredAddress.Hex()) {
		if applyNameToAll == "on" {
			res, err := db.WriterDb.Exec(`
				INSERT INTO validator_names (publickey, name)
				SELECT publickey, $1 as name
				FROM (SELECT DISTINCT publickey FROM eth1_deposits WHERE from_address = $2 AND valid_signature) a
				ON CONFLICT (publickey) DO UPDATE SET name = excluded.name`, name, recoveredAddress.Bytes())
			if err != nil {
				logger.Errorf("error saving validator name (apply to all): %x: %v: %v", pubkeyDecoded, name, err)
				utils.SetFlash(w, r, validatorEditFlash, "Error: Db error while updating validator names")
				http.Redirect(w, r, "/validator/"+pubkey, http.StatusMovedPermanently)
				return
			}

			rowsAffected, _ := res.RowsAffected()
			utils.SetFlash(w, r, validatorEditFlash, fmt.Sprintf("Your custom name has been saved for %v validator(s).", rowsAffected))
			http.Redirect(w, r, "/validator/"+pubkey, http.StatusMovedPermanently)
		} else {
			_, err := db.WriterDb.Exec(`
				INSERT INTO validator_names (publickey, name) 
				VALUES($2, $1) 
				ON CONFLICT (publickey) DO UPDATE SET name = excluded.name`, name, pubkeyDecoded)
			if err != nil {
				logger.Errorf("error saving validator name: %x: %v: %v", pubkeyDecoded, name, err)
				utils.SetFlash(w, r, validatorEditFlash, "Error: Db error while updating validator name")
				http.Redirect(w, r, "/validator/"+pubkey, http.StatusMovedPermanently)
				return
			}

			utils.SetFlash(w, r, validatorEditFlash, "Your custom name has been saved.")
			http.Redirect(w, r, "/validator/"+pubkey, http.StatusMovedPermanently)
		}

	} else {
		utils.SetFlash(w, r, validatorEditFlash, "Error: the provided signature is invalid")
		http.Redirect(w, r, "/validator/"+pubkey, http.StatusMovedPermanently)
	}

}

// ValidatorHistory returns a validators history in json
func ValidatorHistory(w http.ResponseWriter, r *http.Request) {
	w.Header().Set("Content-Type", "application/json")
	currency := GetCurrency(r)

	vars := mux.Vars(r)
	index, err := strconv.ParseUint(vars["index"], 10, 64)
	if err != nil {
		logger.Errorf("error parsing validator index: %v", err)
		http.Error(w, "Internal server error", http.StatusInternalServerError)
		return
	}

	q := r.URL.Query()

	draw, err := strconv.ParseUint(q.Get("draw"), 10, 64)
	if err != nil {
		logger.Errorf("error converting datatables data parameter from string to int: %v", err)
		http.Error(w, "Internal server error", http.StatusInternalServerError)
		return
	}

	start, err := strconv.ParseUint(q.Get("start"), 10, 64)
	if err != nil {
		logger.Errorf("error converting datatables start parameter from string to int: %v", err)
		http.Error(w, "Internal server error", http.StatusInternalServerError)
		return
	}

	//length := 10

	var activationAndExitEpoch = struct {
		ActivationEpoch uint64 `db:"activationepoch"`
		ExitEpoch       uint64 `db:"exitepoch"`
	}{}
	err = db.ReaderDb.Get(&activationAndExitEpoch, "SELECT activationepoch, exitepoch FROM validators WHERE validatorindex = $1", index)
	if err != nil {
		logger.Errorf("error retrieving activationAndExitEpoch for validator-history: %v", err)
		http.Error(w, "Internal server error", http.StatusInternalServerError)
		return
	}

	totalCount := uint64(0)

	// Every validator is scheduled to issue an attestation once per epoch
	// Hence we can calculate the number of attestations using the current epoch and the activation epoch
	// Special care needs to be take for exited and pending validators
	if activationAndExitEpoch.ExitEpoch != 9223372036854775807 {
		totalCount += activationAndExitEpoch.ExitEpoch - activationAndExitEpoch.ActivationEpoch
	} else {
		totalCount += services.LatestFinalizedEpoch() - activationAndExitEpoch.ActivationEpoch + 1
	}

	if totalCount > 100 {
		totalCount = 100
	}

	if start > 90 {
		start = 90
	}

	currentEpoch := services.LatestEpoch() - 1

	var validatorHistory []*types.ValidatorHistory

	g := new(errgroup.Group)

	var withdrawals []*types.WithdrawalsByEpoch
	g.Go(func() error {
		var err error
		withdrawals, err = db.GetValidatorsWithdrawalsByEpoch([]uint64{index}, 10, uint64(start))
		if err != nil {
			logger.Errorf("error retrieving validator withdrawals by epoch: %v", err)
			return err
		}
		return nil
	})

	var incomeDetails map[uint64]map[uint64]*itypes.ValidatorEpochIncome
	g.Go(func() error {
		var err error
		incomeDetails, err = db.BigtableClient.GetValidatorIncomeDetailsHistory([]uint64{index}, currentEpoch-start-9, currentEpoch-start)
		if err != nil {
			logger.Errorf("error retrieving validator income details history from bigtable: %v", err)
			return err
		}
		return nil
	})

	err = g.Wait()

	if err != nil {
		http.Error(w, "Internal server error", http.StatusInternalServerError)
		return
	}

	withdrawalMap := make(map[uint64]*types.ValidatorWithdrawal)
	for _, withdrawals := range withdrawals {
		withdrawalMap[withdrawals.Epoch] = &types.ValidatorWithdrawal{
			Index:  withdrawals.ValidatorIndex,
			Epoch:  withdrawals.Epoch,
			Amount: withdrawals.Amount,
			Slot:   withdrawals.Epoch * utils.Config.Chain.Config.SlotsPerEpoch,
		}
	}

	tableData := make([][]interface{}, 0, len(validatorHistory))

	for i := currentEpoch - start; i >= currentEpoch-start-9; i-- {
		if incomeDetails[index] == nil || incomeDetails[index][i] == nil {
			tableData = append(tableData, []interface{}{
				utils.FormatEpoch(i),
				"pending...",
				template.HTML(""),
				template.HTML(""),
			})
			continue
		}
		events := template.HTML("")
		if incomeDetails[index][i].AttestationSourcePenalty > 0 && incomeDetails[index][i].AttestationTargetPenalty > 0 {
			events += utils.FormatAttestationStatusShort(2)
		} else {
			events += utils.FormatAttestationStatusShort(1)
		}

		if incomeDetails[index][i].ProposerAttestationInclusionReward > 0 {
			block := utils.FormatBlockStatusShort(1)
			events += block
		} else if incomeDetails[index][i].ProposalsMissed > 0 {
			block := utils.FormatBlockStatusShort(2)
			events += block
		}

		if withdrawalMap[i] != nil {
			withdrawal := utils.FormatWithdrawalShort(uint64(withdrawalMap[i].Slot))
			events += withdrawal
		}

		rewards := incomeDetails[index][i].TotalClRewards()
		tableData = append(tableData, []interface{}{
			utils.FormatEpoch(i),
			utils.FormatBalanceChangeFormated(&rewards, currency, incomeDetails[index][i]),
			template.HTML(""),
			template.HTML(events),
		})
	}

	data := &types.DataTableResponse{
		Draw:            draw,
		RecordsTotal:    totalCount,
		RecordsFiltered: totalCount,
		Data:            tableData,
	}

	err = json.NewEncoder(w).Encode(data)
	if err != nil {
		logger.Errorf("error enconding json response for %v route: %v", r.URL.String(), err)
		http.Error(w, "Internal server error", http.StatusInternalServerError)
		return
	}
}

// Validator returns validator data using a go template
func ValidatorStatsTable(w http.ResponseWriter, r *http.Request) {

	var validatorStatsTableTemplate = templates.GetTemplate("layout.html", "validator_stats_table.html")

	w.Header().Set("Content-Type", "text/html")
	vars := mux.Vars(r)

	var index uint64
	var err error

	data := InitPageData(w, r, "validators", "/validators", "")
	data.HeaderAd = true

	// Request came with a hash
	if strings.Contains(vars["index"], "0x") || len(vars["index"]) == 96 {
		pubKey, err := hex.DecodeString(strings.Replace(vars["index"], "0x", "", -1))
		if err != nil {
			logger.Errorf("error parsing validator public key %v: %v", vars["index"], err)
			http.Error(w, "Internal server error", http.StatusInternalServerError)
			return
		}
		index, err = db.GetValidatorIndex(pubKey)
		if err != nil {
			logger.Errorf("error parsing validator pubkey: %v", err)
			http.Error(w, "Internal server error", http.StatusInternalServerError)
			return
		}
	} else {
		// Request came with a validator index number
		index, err = strconv.ParseUint(vars["index"], 10, 64)
		// Request is not a valid index number
		if err != nil {
			logger.Errorf("error parsing validator index: %v", err)
			http.Error(w, "Validator not found", http.StatusNotFound)
			return
		}
	}

	SetPageDataTitle(data, fmt.Sprintf("Validator %v Daily Statistics", index))
	data.Meta.Path = fmt.Sprintf("/validator/%v/stats", index)

	validatorStatsTablePageData := &types.ValidatorStatsTablePageData{
		ValidatorIndex: index,
		Rows:           make([]*types.ValidatorStatsTableRow, 0),
	}

	err = db.ReaderDb.Select(&validatorStatsTablePageData.Rows, `
	SELECT 
	validatorindex,
	day,
	start_balance,
	end_balance,
	min_balance,
	max_balance,
	start_effective_balance,
	end_effective_balance,
	min_effective_balance,
	max_effective_balance,
	COALESCE(missed_attestations, 0) AS missed_attestations,
	COALESCE(orphaned_attestations, 0) AS orphaned_attestations,
	COALESCE(proposed_blocks, 0) AS proposed_blocks,
	COALESCE(missed_blocks, 0) AS missed_blocks,
	COALESCE(orphaned_blocks, 0) AS orphaned_blocks,
	COALESCE(attester_slashings, 0) AS attester_slashings,
	COALESCE(proposer_slashings, 0) AS proposer_slashings,
	COALESCE(deposits, 0) AS deposits,
	COALESCE(deposits_amount, 0) AS deposits_amount,
	COALESCE(participated_sync, 0) AS participated_sync,
	COALESCE(missed_sync, 0) AS missed_sync,
	COALESCE(orphaned_sync, 0) AS orphaned_sync,
	COALESCE(cl_rewards_gwei, 0) AS cl_rewards_gwei
	FROM validator_stats WHERE validatorindex = $1 ORDER BY day DESC`, index)

	if err != nil {
		logger.Errorf("error retrieving validator stats history: %v", err)
		http.Error(w, "Validator not found", http.StatusNotFound)
		return
	}

	// if validatorStatsTablePageData.Rows[len(validatorStatsTablePageData.Rows)-1].Day == -1 {
	// 	validatorStatsTablePageData.Rows = validatorStatsTablePageData.Rows[:len(validatorStatsTablePageData.Rows)-1]
	// }

	data.Data = validatorStatsTablePageData
	if handleTemplateError(w, r, "validator.go", "ValidatorStatsTable", "", validatorStatsTableTemplate.ExecuteTemplate(w, "layout", data)) != nil {
		return // an error has occurred and was processed
	}
}

// ValidatorSync retrieves one page of sync duties of a specific validator for DataTable.
func ValidatorSync(w http.ResponseWriter, r *http.Request) {
	w.Header().Set("Content-Type", "application/json")

	vars := mux.Vars(r)
	validatorIndex, err := strconv.ParseUint(vars["index"], 10, 64)
	if err != nil {
		logger.Errorf("error parsing validator index: %v", err)
		http.Error(w, "Internal server error", http.StatusInternalServerError)
		return
	}

	q := r.URL.Query()

	draw, err := strconv.ParseUint(q.Get("draw"), 10, 64)
	if err != nil {
		logger.Errorf("error converting datatables data draw-parameter from string to int: %v", err)
		http.Error(w, "Internal server error", http.StatusInternalServerError)
		return
	}
	start, err := strconv.ParseUint(q.Get("start"), 10, 64)
	if err != nil {
		logger.Errorf("error converting datatables start start-parameter from string to int: %v", err)
		http.Error(w, "Internal server error", http.StatusInternalServerError)
		return
	}
	length, err := strconv.ParseUint(q.Get("length"), 10, 64)
	if err != nil {
		logger.Errorf("error converting datatables length length-parameter from string to int: %v", err)
		http.Error(w, "Internal server error", http.StatusInternalServerError)
		return
	}
	if length > 100 {
		length = 100
	}
	ascOrdering := q.Get("order[0][dir]") == "asc"

	// retrieve all sync periods for this validator
	// ordering is descending for now
	var syncPeriods []struct {
		Period     uint64 `db:"period"`
		StartEpoch uint64 `db:"startepoch"`
		EndEpoch   uint64 `db:"endepoch"`
	}
	tempSyncPeriods := syncPeriods

	err = db.ReaderDb.Select(&tempSyncPeriods, `
		SELECT period as period, (period*$1) as endepoch, ((period+1)*$1)-1 as startepoch
		FROM sync_committees 
		WHERE validatorindex = $2
		ORDER BY period desc`, utils.Config.Chain.Config.EpochsPerSyncCommitteePeriod, validatorIndex)
	if err != nil {
		logger.WithError(err).Errorf("error getting sync tab count data of sync-assignments")
		http.Error(w, "Internal server error", http.StatusInternalServerError)
		return
	}

	latestEpoch := services.LatestEpoch()

	//remove scheduled committees
	for i, syncPeriod := range tempSyncPeriods {
		if syncPeriod.EndEpoch <= latestEpoch {
			syncPeriods = tempSyncPeriods[i:]
			break
		}
	}

	// set latest epoch of this validators latest sync period to current epoch if latest sync epoch has yet to happen
	var diffToLatestEpoch uint64 = 0
	if latestEpoch < syncPeriods[0].StartEpoch {
		diffToLatestEpoch = syncPeriods[0].StartEpoch - latestEpoch
		syncPeriods[0].StartEpoch = latestEpoch
	}

	// total count of sync duties for this validator
	totalCount := (uint64(len(syncPeriods))*utils.Config.Chain.Config.EpochsPerSyncCommitteePeriod - diffToLatestEpoch) * utils.Config.Chain.Config.SlotsPerEpoch

	tableData := [][]interface{}{}

	if totalCount > 0 && start <= totalCount {
		// if ordering is ascending, reverse sync period slice & swap start and end epoch of each period
		if ascOrdering {
			utils.ReverseSlice(syncPeriods)
			for i := range syncPeriods {
				syncPeriods[i].StartEpoch, syncPeriods[i].EndEpoch = syncPeriods[i].EndEpoch, syncPeriods[i].StartEpoch
			}
		}
		// syncPeriods[0].startEpoch will always be the epoch shown on page 1, regardless of the ordering
		// meaning that for descending ordering, syncPeriods[0].startEpoch will be the chronologically latest epoch of this validators lastest sync period
		// and for ascending ordering, syncPeriods[0].startEpoch will be the chronologically earliest epoch of this validators first sync period

		// set functions for moving away from start and back to start (with start being page 1)
		// depending on the ordering, this means either going up or down in epoch number
		var moveAway func(uint64, uint64) uint64
		var moveBack func(uint64, uint64) uint64
		var IsFurtherAway func(uint64, uint64) bool
		if ascOrdering {
			moveAway = func(a uint64, b uint64) uint64 {
				return a + b
			}
			moveBack = func(a uint64, b uint64) uint64 {
				return a - b
			}
			IsFurtherAway = func(a uint64, b uint64) bool {
				return a > b
			}
		} else {
			moveAway = func(a uint64, b uint64) uint64 {
				return a - b
			}
			moveBack = func(a uint64, b uint64) uint64 {
				return a + b
			}
			IsFurtherAway = func(a uint64, b uint64) bool {
				return a < b
			}
		}

		// amount of epochs moved away from start epoch
		epochOffset := (start / utils.Config.Chain.Config.SlotsPerEpoch)
		// amount of distinct consecutive epochs shown on this page
		epochsDiff := ((start + length) / utils.Config.Chain.Config.SlotsPerEpoch) - epochOffset

		shownEpochIndex := 0
		// first epoch containing the duties shown on this page
		firstShownEpoch := moveAway(syncPeriods[shownEpochIndex].StartEpoch, epochOffset)

		// handle first shown epoch being in the next sync period
		for IsFurtherAway(firstShownEpoch, syncPeriods[shownEpochIndex].EndEpoch) {
			overshoot := firstShownEpoch - syncPeriods[shownEpochIndex].EndEpoch
			shownEpochIndex++
			firstShownEpoch = syncPeriods[shownEpochIndex].StartEpoch + moveBack(overshoot, 1)
		}

		// last epoch containing the duties shown on this page
		lastShownEpoch := moveAway(firstShownEpoch, epochsDiff)
		// amount of epochs fetched by bigtable
		limit := moveBack(firstShownEpoch-lastShownEpoch, 1)

		var nextPeriodLimit int64 = 0
		if IsFurtherAway(lastShownEpoch, syncPeriods[shownEpochIndex].EndEpoch) {
			if IsFurtherAway(lastShownEpoch, syncPeriods[len(syncPeriods)-1].EndEpoch) {
				// handle showing the last page, which may hold less than 'length' amount of rows
				length = utils.Config.Chain.Config.SlotsPerEpoch - (start % utils.Config.Chain.Config.SlotsPerEpoch)
			} else {
				// handle crossing sync periods on the same page (i.e. including the earliest and latest slot of two sync periods from this validator)
				overshoot := lastShownEpoch - syncPeriods[shownEpochIndex].EndEpoch
				lastShownEpoch = syncPeriods[shownEpochIndex+1].StartEpoch + moveBack(overshoot, 1)
				limit += overshoot
				nextPeriodLimit = int64(overshoot)
			}
		}

		// retrieve sync duties from bigtable
		// note that the limit may be negative for either call, which results in the function fetching epochs for the absolute limit value in ascending ordering
		syncDuties, err := db.BigtableClient.GetValidatorSyncDutiesHistoryOrdered(validatorIndex, firstShownEpoch-limit, firstShownEpoch, ascOrdering)
		if err != nil {
			logger.Errorf("error retrieving validator sync duty data from bigtable: %v", err)
			http.Error(w, "Internal server error", http.StatusInternalServerError)
			return
		}

		if nextPeriodLimit != 0 {
			nextPeriodSyncDuties, err := db.BigtableClient.GetValidatorSyncDutiesHistoryOrdered(validatorIndex, lastShownEpoch-uint64(nextPeriodLimit), lastShownEpoch, ascOrdering)
			if err != nil {
				logger.Errorf("error retrieving second validator sync duty data from bigtable: %v", err)
				http.Error(w, "Internal server error", http.StatusInternalServerError)
				return
			}
			syncDuties = append(syncDuties, nextPeriodSyncDuties...)
		}

		// sanity check for right amount of slots in response
		if uint64(len(syncDuties))%utils.Config.Chain.Config.SlotsPerEpoch == 0 {
			// extract correct slots
			tableData = make([][]interface{}, length)
			for dataIndex, slotIndex := 0, start%utils.Config.Chain.Config.SlotsPerEpoch; slotIndex < math.MinU64((start%utils.Config.Chain.Config.SlotsPerEpoch)+length, uint64(len(syncDuties))); dataIndex, slotIndex = dataIndex+1, slotIndex+1 {
				epoch := utils.EpochOfSlot(syncDuties[slotIndex].Slot)

				slotTime := utils.SlotToTime(syncDuties[slotIndex].Slot)

				if syncDuties[slotIndex].Status == 0 && time.Since(slotTime) > time.Minute {
					syncDuties[slotIndex].Status = 2
				}
				tableData[dataIndex] = []interface{}{
					fmt.Sprintf("%d", utils.SyncPeriodOfEpoch(epoch)),
					utils.FormatEpoch(epoch),
					utils.FormatBlockSlot(syncDuties[slotIndex].Slot),
					utils.FormatSyncParticipationStatus(syncDuties[slotIndex].Status),
				}
			}
		}
	}

	data := &types.DataTableResponse{
		Draw:            draw,
		RecordsTotal:    totalCount,
		RecordsFiltered: totalCount,
		Data:            tableData,
	}

	err = json.NewEncoder(w).Encode(data)
	if err != nil {
		logger.Errorf("error enconding json response for %v route: %v", r.URL.String(), err)
		http.Error(w, "Internal server error", http.StatusInternalServerError)
		return
	}
}<|MERGE_RESOLUTION|>--- conflicted
+++ resolved
@@ -380,12 +380,9 @@
 		}
 	}
 
-<<<<<<< HEAD
 	timings.Deposits = time.Since(timings.Start)
 	timings.Start = time.Now()
-	// if we are currently past the cappella fork epoch, we can calculate the withdrawal information
-	if epoch >= utils.Config.Chain.Config.CappellaForkEpoch {
-=======
+  
 	if bytes.Equal(validatorPageData.WithdrawCredentials[:1], []byte{0x01}) {
 		// validators can have 0x01 credentials even before the cappella fork
 		validatorPageData.IsWithdrawableAddress = true
@@ -394,7 +391,6 @@
 	if validatorPageData.CappellaHasHappened {
 		// if we are currently past the cappella fork epoch, we can calculate the withdrawal information
 
->>>>>>> 7461c655
 		// get validator withdrawals
 		withdrawalsCount, err := db.GetValidatorWithdrawalsCount(validatorPageData.Index)
 		if err != nil {

package handlers

import (
	"bytes"
	"database/sql"
	"encoding/hex"
	"encoding/json"
	"errors"
	"eth2-exporter/db"
	"eth2-exporter/services"
	"eth2-exporter/templates"
	"eth2-exporter/types"
	"eth2-exporter/utils"
	"fmt"
	"html/template"
	"math/big"
	"net/http"
	"sort"
	"strconv"
	"strings"
	"time"

	"github.com/ethereum/go-ethereum/accounts"
	"github.com/ethereum/go-ethereum/crypto"
	"github.com/lib/pq"
	"github.com/protolambda/zrnt/eth2/util/math"
	"golang.org/x/sync/errgroup"

	"github.com/gorilla/mux"
	"github.com/juliangruber/go-intersect"

	itypes "github.com/gobitfly/eth-rewards/types"
)

var validatorEditFlash = "edit_validator_flash"

// Validator returns validator data using a go template
func Validator(w http.ResponseWriter, r *http.Request) {
	var validatorTemplate = templates.GetTemplate(
		"layout.html",
		"validator/validator.html",
		"validator/heading.html",
		"validator/tables.html",
		"validator/modals.html",
		"modals.html",
		"validator/overview.html",
		"validator/charts.html",
		"validator/countdown.html",

		"components/flashMessage.html",
		"components/rocket.html",
		"components/bannerValidator.html",
	)
	var validatorNotFoundTemplate = templates.GetTemplate("layout.html", "validator/validatornotfound.html")

	currency := GetCurrency(r)

	//start := time.Now()
	timings := struct {
		Start         time.Time
		BasicInfo     time.Duration
		Earnings      time.Duration
		Deposits      time.Duration
		Proposals     time.Duration
		Charts        time.Duration
		Effectiveness time.Duration
		Statistics    time.Duration
		SyncStats     time.Duration
		Rocketpool    time.Duration
	}{
		Start: time.Now(),
	}

	w.Header().Set("Content-Type", "text/html")
	vars := mux.Vars(r)

	var index uint64
	var err error

	epoch := services.LatestEpoch()
	latestFinalized := services.LatestFinalizedEpoch()

	validatorPageData := types.ValidatorPageData{}

	validatorPageData.CappellaHasHappened = epoch >= (utils.Config.Chain.Config.CappellaForkEpoch)

	stats := services.GetLatestStats()
	churnRate := stats.ValidatorChurnLimit
	if churnRate == nil {
		churnRate = new(uint64)
	}

	if *churnRate == 0 {
		*churnRate = 4
		logger.Warning("Churn rate not set in config using 4 as default please set minPerEpochChurnLimit")
	}
	validatorPageData.ChurnRate = *churnRate

	pendingCount := stats.PendingValidatorCount
	if pendingCount == nil {
		pendingCount = new(uint64)
	}

	validatorPageData.PendingCount = *pendingCount
	validatorPageData.InclusionDelay = int64((utils.Config.Chain.Config.Eth1FollowDistance*utils.Config.Chain.Config.SecondsPerEth1Block+utils.Config.Chain.Config.SecondsPerSlot*utils.Config.Chain.Config.SlotsPerEpoch*utils.Config.Chain.Config.EpochsPerEth1VotingPeriod)/3600) + 1

	data := InitPageData(w, r, "validators", "/validators", "")
	data.HeaderAd = true
	validatorPageData.NetworkStats = services.LatestIndexPageData()
	validatorPageData.User = data.User
	validatorPageData.NoAds = data.NoAds

	validatorPageData.FlashMessage, err = utils.GetFlash(w, r, validatorEditFlash)
	if err != nil {
		logger.Errorf("error retrieving flashes for validator %v: %v", vars["index"], err)
		http.Error(w, "Internal server error", http.StatusInternalServerError)
		return
	}

	// Request came with a hash
	if strings.Contains(vars["index"], "0x") || len(vars["index"]) == 96 {
		pubKey, err := hex.DecodeString(strings.Replace(vars["index"], "0x", "", -1))
		if err != nil {
			logger.Errorf("error parsing validator public key %v: %v", vars["index"], err)
			http.Error(w, "Internal server error", http.StatusInternalServerError)
			return
		}
		index, err = db.GetValidatorIndex(pubKey)
		if err != nil {
			// the validator might only have a public key but no index yet
			var name string
			err = db.ReaderDb.Get(&name, `SELECT name FROM validator_names WHERE publickey = $1`, pubKey)
			if err != nil && err != sql.ErrNoRows {
				logger.Errorf("error getting validator-name from db for pubKey %v: %v", pubKey, err)
				http.Error(w, "Internal server error", http.StatusInternalServerError)
				return
				// err == sql.ErrNoRows -> unnamed
			} else {
				validatorPageData.Name = name
			}

			var pool string
			err = db.ReaderDb.Get(&pool, `SELECT pool FROM validator_pool WHERE publickey = $1`, pubKey)
			if err != nil && err != sql.ErrNoRows {
				logger.Errorf("error getting validator-pool from db for pubKey %v: %v", pubKey, err)
				http.Error(w, "Internal server error", http.StatusInternalServerError)
				return
				// err == sql.ErrNoRows -> (no pool set)
			} else {
				if validatorPageData.Name == "" {
					validatorPageData.Name = fmt.Sprintf("Pool: %s", pool)
				} else {
					validatorPageData.Name += fmt.Sprintf(" / Pool: %s", pool)
				}
			}
			deposits, err := db.GetValidatorDeposits(pubKey)
			if err != nil {
				logger.Errorf("error getting validator-deposits from db: %v", err)
			}
			validatorPageData.DepositsCount = uint64(len(deposits.Eth1Deposits))
			validatorPageData.ShowMultipleWithdrawalCredentialsWarning = hasMultipleWithdrawalCredentials(deposits)
			if err != nil || len(deposits.Eth1Deposits) == 0 {
				SetPageDataTitle(data, fmt.Sprintf("Validator %x", pubKey))
				data.Meta.Path = fmt.Sprintf("/validator/%v", index)

				if handleTemplateError(w, r, "validator.go", "Validator", "GetValidatorDeposits", validatorNotFoundTemplate.ExecuteTemplate(w, "layout", data)) != nil {
					return // an error has occurred and was processed
				}
				return
			}

			// there is no validator-index but there are eth1-deposits for the publickey
			// which means the validator is in DEPOSITED state
			// in this state there is nothing to display but the eth1-deposits
			validatorPageData.Status = "deposited"
			validatorPageData.PublicKey = pubKey
			if deposits != nil && len(deposits.Eth1Deposits) > 0 {
				deposits.LastEth1DepositTs = deposits.Eth1Deposits[len(deposits.Eth1Deposits)-1].BlockTs
			}
			validatorPageData.Deposits = deposits

			latestDeposit := time.Now().Unix()
			if len(deposits.Eth1Deposits) > 1 {
			} else if time.Unix(latestDeposit, 0).Before(utils.SlotToTime(0)) {
				validatorPageData.InclusionDelay = 0
			}

			for _, deposit := range validatorPageData.Deposits.Eth1Deposits {
				if deposit.ValidSignature {
					validatorPageData.Eth1DepositAddress = deposit.FromAddress
					break
				}
			}

			sumValid := uint64(0)
			// check if a valid deposit exists
			for _, d := range deposits.Eth1Deposits {
				if d.ValidSignature {
					sumValid += d.Amount
				} else {
					validatorPageData.Status = "deposited_invalid"
				}
			}

			// enough deposited for the validator to be activated
			if sumValid >= 32e9 {
				validatorPageData.Status = "deposited_valid"
			}

			filter := db.WatchlistFilter{
				UserId:         data.User.UserID,
				Validators:     &pq.ByteaArray{validatorPageData.PublicKey},
				Tag:            types.ValidatorTagsWatchlist,
				JoinValidators: false,
				Network:        utils.GetNetwork(),
			}
			watchlist, err := db.GetTaggedValidators(filter)
			if err != nil {
				logger.Errorf("error getting tagged validators from db: %v", err)
				http.Error(w, "Internal server error", http.StatusInternalServerError)
				return
			}

			validatorPageData.Watchlist = watchlist
			data.Data = validatorPageData
			if utils.IsApiRequest(r) {
				w.Header().Set("Content-Type", "application/json")
				err = json.NewEncoder(w).Encode(data.Data)
			} else {
				err = validatorTemplate.ExecuteTemplate(w, "layout", data)
			}

			if handleTemplateError(w, r, "validator.go", "Validator", "Done (no index)", err) != nil {
				return // an error has occurred and was processed
			}
			return
		}
	} else {
		// Request came with a validator index number
		index, err = strconv.ParseUint(vars["index"], 10, 64)
		if err != nil {
			http.Error(w, "Validator not found", 404)
			return
		}
	}

	// GetAvgOptimalInclusionDistance(index)

	SetPageDataTitle(data, fmt.Sprintf("Validator %v", index))
	data.Meta.Path = fmt.Sprintf("/validator/%v", index)

	// logger.Infof("retrieving data, elapsed: %v", time.Since(start))
	// start = time.Now()

	// we use MAX(validatorindex)+1 instead of COUNT(*) for querying the rank_count for performance-reasons
	err = db.ReaderDb.Get(&validatorPageData, `
		SELECT
			validators.pubkey,
			validators.validatorindex,
			validators.withdrawableepoch,
			validators.slashed,
			validators.activationeligibilityepoch,
			validators.activationepoch,
			validators.exitepoch,
			validators.lastattestationslot,
			validators.withdrawalcredentials,
			COALESCE(validator_names.name, '') AS name,
			COALESCE(validator_pool.pool, '') AS pool,
			COALESCE(validator_performance.rank7d, 0) AS rank7d,
			COALESCE(validator_performance_count.total_count, 0) AS rank_count,
			validators.status,
			COALESCE(validators.balanceactivation, 0) AS balanceactivation,
			COALESCE((SELECT ARRAY_AGG(tag) FROM validator_tags WHERE publickey = validators.pubkey),'{}') AS tags
		FROM validators
		LEFT JOIN validator_names ON validators.pubkey = validator_names.publickey
		LEFT JOIN validator_pool ON validators.pubkey = validator_pool.publickey
		LEFT JOIN validator_performance ON validators.validatorindex = validator_performance.validatorindex
		LEFT JOIN (SELECT MAX(validatorindex)+1 FROM validator_performance) validator_performance_count(total_count) ON true
		WHERE validators.validatorindex = $1`, index)

	if err == sql.ErrNoRows {
		if handleTemplateError(w, r, "validator.go", "Validator", "no rows", validatorNotFoundTemplate.ExecuteTemplate(w, "layout", data)) != nil {
			return // an error has occurred and was processed
		}
		return
	} else if err != nil {
		logger.Errorf("error getting validator for %v route: %v", r.URL.String(), err)
		http.Error(w, "Internal server error", http.StatusInternalServerError)
		return
	}

	var lastStatsDay uint64
	err = db.ReaderDb.Get(&lastStatsDay, "SELECT COALESCE(MAX(day),0) FROM validator_stats_status WHERE status")
	if err != nil {
		logger.Errorf("error getting lastStatsDay for %v route: %v", r.URL.String(), err)
		http.Error(w, "Internal server error", http.StatusInternalServerError)
		return
	}

	timings.BasicInfo = time.Since(timings.Start)

	timings.Start = time.Now()

	if validatorPageData.Pool != "" {
		if validatorPageData.Name == "" {
			validatorPageData.Name = fmt.Sprintf("Pool: %s", validatorPageData.Pool)
		} else {
			validatorPageData.Name += fmt.Sprintf(" / Pool: %s", validatorPageData.Pool)
		}
	}

	if validatorPageData.Rank7d > 0 && validatorPageData.RankCount > 0 {
		validatorPageData.RankPercentage = float64(validatorPageData.Rank7d) / float64(validatorPageData.RankCount)
	}

	validatorPageData.Epoch = epoch
	validatorPageData.Index = index

	if data.User.Authenticated {
		events := make([]types.EventNameCheckbox, 0)
		for _, ev := range types.AddWatchlistEvents {
			events = append(events, types.EventNameCheckbox{
				EventLabel: ev.Desc,
				EventName:  ev.Event,
				Active:     false,
				Warning:    ev.Warning,
				Info:       ev.Info,
			})
		}
		validatorPageData.AddValidatorWatchlistModal = &types.AddValidatorWatchlistModal{
			Events:         events,
			ValidatorIndex: validatorPageData.Index,
		}
	}

	validatorPageData.ActivationEligibilityTs = utils.EpochToTime(validatorPageData.ActivationEligibilityEpoch)
	validatorPageData.ActivationTs = utils.EpochToTime(validatorPageData.ActivationEpoch)
	validatorPageData.ExitTs = utils.EpochToTime(validatorPageData.ExitEpoch)
	validatorPageData.WithdrawableTs = utils.EpochToTime(validatorPageData.WithdrawableEpoch)

	// Every validator is scheduled to issue an attestation once per epoch
	// Hence we can calculate the number of attestations using the current epoch and the activation epoch
	// Special care needs to be take for exited and pending validators
	validatorPageData.AttestationsCount = validatorPageData.Epoch - validatorPageData.ActivationEpoch + 1
	if validatorPageData.ActivationEpoch > validatorPageData.Epoch {
		validatorPageData.AttestationsCount = 0
	}
	if validatorPageData.ExitEpoch != 9223372036854775807 {
		validatorPageData.AttestationsCount = validatorPageData.ExitEpoch - validatorPageData.ActivationEpoch
	}

	g := errgroup.Group{}
	g.Go(func() error {
		start := time.Now()
		defer func() {
			timings.Charts = time.Since(start)
		}()

		validatorPageData.IncomeHistoryChartData, validatorPageData.IncomeToday, err = db.GetValidatorIncomeHistoryChart([]uint64{index}, currency)

		if err != nil {
			return fmt.Errorf("error calling db.GetValidatorIncomeHistoryChart: %v", err)
		}
		return nil
	})

	g.Go(func() error {
		start := time.Now()
		defer func() {
			timings.Charts = time.Since(start)
		}()
		validatorPageData.ExecutionIncomeHistoryData, err = getExecutionChartData([]uint64{index}, currency)

		if err != nil {
			return fmt.Errorf("error calling getExecutionChartData: %v", err)
		}
		return nil
	})

	g.Go(func() error {
		// those functions need to be executed sequentially as both require the CurrentBalance value
		start := time.Now()
		defer func() {
			timings.Earnings = time.Since(start)
		}()
		earnings, balances, err := GetValidatorEarnings([]uint64{index}, GetCurrency(r))
		if err != nil {
			return fmt.Errorf("error retrieving validator earnings: %v", err)
		}
		validatorPageData.Income1d = earnings.LastDay
		validatorPageData.Income7d = earnings.LastWeek
		validatorPageData.Income31d = earnings.LastMonth
		validatorPageData.Apr = earnings.APR
		vbalance, ok := balances[validatorPageData.ValidatorIndex]
		if !ok {
			return fmt.Errorf("error retrieving validator balances: %v", err)
		}
		validatorPageData.CurrentBalance = vbalance.Balance
		validatorPageData.EffectiveBalance = vbalance.EffectiveBalance

		if bytes.Equal(validatorPageData.WithdrawCredentials[:1], []byte{0x01}) {
			// validators can have 0x01 credentials even before the cappella fork
			validatorPageData.IsWithdrawableAddress = true
		}

		if validatorPageData.CappellaHasHappened {
			// if we are currently past the cappella fork epoch, we can calculate the withdrawal information

			// get validator withdrawals
			withdrawalsCount, err := db.GetValidatorWithdrawalsCount(validatorPageData.Index)
			if err != nil {
				return fmt.Errorf("error getting validator withdrawals count from db: %v", err)
			}
			validatorPageData.WithdrawalCount = withdrawalsCount

			blsChange, err := db.GetValidatorBLSChange(validatorPageData.Index)
			if err != nil {
				return fmt.Errorf("error getting validator bls change from db: %v", err)
			}
			validatorPageData.BLSChange = blsChange

			if bytes.Equal(validatorPageData.WithdrawCredentials[:1], []byte{0x00}) && blsChange != nil {
				// blsChanges are only possible afters cappeala
				validatorPageData.IsWithdrawableAddress = true
			}

			// only calculate the expected next withdrawal if the validator is eligible
			if stats != nil && stats.LatestValidatorWithdrawalIndex != nil && stats.TotalValidatorCount != nil && validatorPageData.IsWithdrawableAddress && (validatorPageData.CurrentBalance > 0 && validatorPageData.WithdrawableEpoch <= validatorPageData.Epoch || validatorPageData.EffectiveBalance == utils.Config.Chain.Config.MaxEffectiveBalance && validatorPageData.CurrentBalance > utils.Config.Chain.Config.MaxEffectiveBalance) {
				distance, err := db.GetWithdrawableCountFromCursor(validatorPageData.Epoch, validatorPageData.Index, *stats.LatestValidatorWithdrawalIndex)
				if err != nil {
					return fmt.Errorf("error getting withdrawable validator count from cursor: %v", err)
				}

				timeToWithdrawal := utils.GetTimeToNextWithdrawal(distance)
				address, err := utils.WithdrawalCredentialsToAddress(validatorPageData.WithdrawCredentials)
				if err != nil {
					logger.Warn("invalid withdrawal credentials")
				}

				// it normally takes to epochs to finalize
				if timeToWithdrawal.After(utils.EpochToTime(epoch + (epoch - latestFinalized))) {
					tableData := make([][]interface{}, 0, 1)
<<<<<<< HEAD
					address := utils.WithdrawalCredentialsToAddress(validatorPageData.WithdrawCredentials)
=======
					var withdrawalCredentialsTemplate template.HTML
					if address != nil {
						withdrawalCredentialsTemplate = template.HTML(fmt.Sprintf(`<a href="/address/0x%x"><span class="text-muted">%s</span></a>`, address, utils.FormatHash(validatorPageData.WithdrawCredentials)))
					} else {
						withdrawalCredentialsTemplate = `<span class="text-muted">N/A</span>`
					}
>>>>>>> 6d460fe4
					tableData = append(tableData, []interface{}{
						template.HTML(fmt.Sprintf(`<span class="text-muted">~ %s</span>`, utils.FormatEpoch(uint64(utils.TimeToEpoch(timeToWithdrawal))))),
						template.HTML(fmt.Sprintf(`<span class="text-muted">~ %s</span>`, utils.FormatBlockSlot(utils.TimeToSlot(uint64(timeToWithdrawal.Unix()))))),
						template.HTML(fmt.Sprintf(`<span class="">~ %s</span>`, utils.FormatTimeFromNow(timeToWithdrawal))),
<<<<<<< HEAD
						template.HTML(fmt.Sprintf(`<a href="/address/0x%x"><span class="text-muted">%s</span></a>`, address, utils.FormatAddress(address, nil, "", false, false, true))),
						template.HTML(fmt.Sprintf(`<span class="text-muted">~ %s</span>`, utils.FormatAmount(new(big.Int).Mul(new(big.Int).SetUint64(validatorPageData.CurrentBalance-utils.Config.Chain.Config.MaxEffectiveBalance), big.NewInt(1e9)), "ETH", 6))),
=======
						withdrawalCredentialsTemplate,
						template.HTML(fmt.Sprintf(`<span class="text-muted">%s</span>`, utils.FormatAmount(new(big.Int).Mul(new(big.Int).SetUint64(validatorPageData.CurrentBalance-utils.Config.Chain.Config.MaxEffectiveBalance), big.NewInt(1e9)), "ETH", 6))),
>>>>>>> 6d460fe4
					})

					validatorPageData.NextWithdrawalRow = tableData
				}
			}
		}
		return nil
	})

	g.Go(func() error {
		filter := db.WatchlistFilter{
			UserId:         data.User.UserID,
			Validators:     &pq.ByteaArray{validatorPageData.PublicKey},
			Tag:            types.ValidatorTagsWatchlist,
			JoinValidators: false,
			Network:        utils.GetNetwork(),
		}

		watchlist, err := db.GetTaggedValidators(filter)
		if err != nil {
			return fmt.Errorf("error getting tagged validators from db: %v", err)
		}

		validatorPageData.Watchlist = watchlist
		return nil
	})

	g.Go(func() error {
		start := time.Now()
		defer func() {
			timings.Deposits = time.Since(start)
		}()
		deposits, err := db.GetValidatorDeposits(validatorPageData.PublicKey)
		if err != nil {
			return fmt.Errorf("error getting validator-deposits from db: %v", err)
		}
		validatorPageData.Deposits = deposits
		validatorPageData.DepositsCount = uint64(len(deposits.Eth1Deposits))

		for _, deposit := range validatorPageData.Deposits.Eth1Deposits {
			if deposit.ValidSignature {
				validatorPageData.Eth1DepositAddress = deposit.FromAddress
				break
			}
		}

		validatorPageData.ShowMultipleWithdrawalCredentialsWarning = hasMultipleWithdrawalCredentials(validatorPageData.Deposits)

		return nil
	})

	g.Go(func() error {
		if validatorPageData.ActivationEpoch > 100_000_000 {
			queueAhead, err := db.GetQueueAheadOfValidator(validatorPageData.Index)
			if err != nil {
				return fmt.Errorf("failed to retrieve queue ahead of validator %v: %v", validatorPageData.ValidatorIndex, err)
			}
			validatorPageData.QueuePosition = queueAhead + 1
			epochsToWait := queueAhead / *churnRate
			// calculate dequeue epoch
			estimatedActivationEpoch := validatorPageData.Epoch + epochsToWait + 1
			// add activation offset
			estimatedActivationEpoch += utils.Config.Chain.Config.MaxSeedLookahead + 1
			validatorPageData.EstimatedActivationEpoch = estimatedActivationEpoch
			estimatedDequeueTs := utils.EpochToTime(estimatedActivationEpoch)
			validatorPageData.EstimatedActivationTs = estimatedDequeueTs
		}
		return nil
	})

	g.Go(func() error {
		proposals := []struct {
			Slot   uint64
			Status uint64
		}{}

		err = db.ReaderDb.Select(&proposals, "SELECT slot, status FROM blocks WHERE proposer = $1 ORDER BY slot", index)
		if err != nil {
			return fmt.Errorf("error retrieving block-proposals: %v", err)
		}

		validatorPageData.Proposals = make([][]uint64, len(proposals))
		for i, b := range proposals {
			validatorPageData.Proposals[i] = []uint64{
				uint64(utils.SlotToTime(b.Slot).Unix()),
				b.Status,
			}
			if b.Status == 0 {
				validatorPageData.ScheduledBlocksCount++
			} else if b.Status == 1 {
				validatorPageData.ProposedBlocksCount++
			} else if b.Status == 2 {
				validatorPageData.MissedBlocksCount++
			} else if b.Status == 3 {
				validatorPageData.OrphanedBlocksCount++
			}
		}

		validatorPageData.BlocksCount = uint64(len(proposals))
		if validatorPageData.BlocksCount > 0 {
			validatorPageData.UnmissedBlocksPercentage = float64(validatorPageData.BlocksCount-validatorPageData.MissedBlocksCount) / float64(len(proposals))
		} else {
			validatorPageData.UnmissedBlocksPercentage = 1.0
		}
		return nil
	})

	g.Go(func() error {
		if validatorPageData.AttestationsCount > 0 {
			// get attestationStats from validator_stats
			attestationStats := struct {
				MissedAttestations   uint64 `db:"missed_attestations"`
				OrphanedAttestations uint64 `db:"orphaned_attestations"`
			}{}
			if lastStatsDay > 0 {
				err = db.ReaderDb.Get(&attestationStats, "select coalesce(sum(missed_attestations), 0) as missed_attestations, coalesce(sum(orphaned_attestations), 0) as orphaned_attestations from validator_stats where validatorindex = $1", index)
				if err != nil {
					return fmt.Errorf("error retrieving validator attestationStats: %v", err)
				}
			}

			// add attestationStats that are not yet in validator_stats
			finalizedEpoch := services.LatestFinalizedEpoch()
			lookback := int64(finalizedEpoch - (lastStatsDay+1)*utils.EpochsPerDay())
			if lookback > 0 {
				// logger.Infof("retrieving attestations not yet in stats, lookback is %v", lookback)
				attestationsNotInStats, err := db.BigtableClient.GetValidatorAttestationHistory([]uint64{index}, finalizedEpoch-uint64(lookback), finalizedEpoch)
				if err != nil {
					return fmt.Errorf("error retrieving validator attestations not in stats from bigtable: %v", err)
				}

				for _, v := range attestationsNotInStats {
					for _, a := range v {
						if a.Status == 0 {
							attestationStats.MissedAttestations++
						}
					}
				}
			}

			validatorPageData.MissedAttestationsCount = attestationStats.MissedAttestations
			validatorPageData.OrphanedAttestationsCount = attestationStats.OrphanedAttestations
			validatorPageData.ExecutedAttestationsCount = validatorPageData.AttestationsCount - validatorPageData.MissedAttestationsCount - validatorPageData.OrphanedAttestationsCount
			validatorPageData.UnmissedAttestationsPercentage = float64(validatorPageData.AttestationsCount-validatorPageData.MissedAttestationsCount) / float64(validatorPageData.AttestationsCount)
		}
		return nil
	})

	g.Go(func() error {
		if validatorPageData.Slashed {
			var slashingInfo struct {
				Slot    uint64
				Slasher uint64
				Reason  string
			}
			err = db.ReaderDb.Get(&slashingInfo,
				`select block_slot as slot, proposer as slasher, 'Attestation Violation' as reason
					from blocks_attesterslashings a1 left join blocks b1 on b1.slot = a1.block_slot
					where b1.status = '1' and $1 = ANY(a1.attestation1_indices) and $1 = ANY(a1.attestation2_indices)
				union all
				select block_slot as slot, proposer as slasher, 'Proposer Violation' as reason
					from blocks_proposerslashings a2 left join blocks b2 on b2.slot = a2.block_slot
					where b2.status = '1' and a2.proposerindex = $1
				limit 1`,
				index)
			if err != nil {
				return fmt.Errorf("error retrieving validator slashing info: %v", err)
			}
			validatorPageData.SlashedBy = slashingInfo.Slasher
			validatorPageData.SlashedAt = slashingInfo.Slot
			validatorPageData.SlashedFor = slashingInfo.Reason
		}

		err = db.ReaderDb.Get(&validatorPageData.SlashingsCount, `select COALESCE(sum(attesterslashingscount) + sum(proposerslashingscount), 0) from blocks where blocks.proposer = $1 and blocks.status = '1'`, index)
		if err != nil {
			return fmt.Errorf("error retrieving slashings-count: %v", err)
		}
		return nil
	})

	g.Go(func() error {
		eff, err := db.BigtableClient.GetValidatorEffectiveness([]uint64{index}, validatorPageData.Epoch-1)
		if err != nil {
			return fmt.Errorf("error retrieving validator effectiveness: %v", err)
		}
		if len(eff) > 1 {
			return fmt.Errorf("error retrieving validator effectiveness: invalid length %v", len(eff))
		} else if len(eff) == 0 {
			validatorPageData.AttestationInclusionEffectiveness = 0
		} else {
			validatorPageData.AttestationInclusionEffectiveness = eff[0].AttestationEfficiency
		}
		return nil
	})

	g.Go(func() error {
		// sync participation
		// get all sync periods this validator has been part of
		var syncPeriods []struct {
			Period     uint64 `db:"period"`
			FirstEpoch uint64 `db:"firstepoch"`
			LastEpoch  uint64 `db:"lastepoch"`
		}
		tempSyncPeriods := syncPeriods

		err = db.ReaderDb.Select(&tempSyncPeriods, `
		SELECT period as period, (period*$1) as firstepoch, ((period+1)*$1)-1 as lastepoch
		FROM sync_committees 
		WHERE validatorindex = $2
		ORDER BY period desc`, utils.Config.Chain.Config.EpochsPerSyncCommitteePeriod, index)
		if err != nil {
			return fmt.Errorf("error getting sync participation count data of sync-assignments: %v", err)
		}

		// remove scheduled committees
		latestEpoch := services.LatestEpoch()
		for i, syncPeriod := range tempSyncPeriods {
			if syncPeriod.FirstEpoch <= latestEpoch {
				syncPeriods = tempSyncPeriods[i:]
				break
			}
		}

		expectedSyncCount := uint64(len(syncPeriods)) * utils.Config.Chain.Config.EpochsPerSyncCommitteePeriod * utils.Config.Chain.Config.SlotsPerEpoch

		if expectedSyncCount > 0 {
			// get sync stats from validator_stats
			syncStats := struct {
				ParticipatedSync uint64 `db:"participated_sync"`
				MissedSync       uint64 `db:"missed_sync"`
				OrphanedSync     uint64 `db:"orphaned_sync"`
				ScheduledSync    uint64
			}{}
			if lastStatsDay > 0 {
				err = db.ReaderDb.Get(&syncStats, "select coalesce(sum(participated_sync), 0) as participated_sync, coalesce(sum(missed_sync), 0) as missed_sync, coalesce(sum(orphaned_sync), 0) as orphaned_sync from validator_stats where validatorindex = $1", index)
				if err != nil {
					return fmt.Errorf("error retrieving validator syncStats: %v", err)
				}
			}

			lastExportedEpoch := (lastStatsDay+1)*utils.EpochsPerDay() - 1
			// if sync duties of last period haven't fully been exported yet, fetch remaining duties from bigtable
			if syncPeriods[0].LastEpoch > lastExportedEpoch {
				lookback := int64(latestEpoch - lastExportedEpoch)
				res, err := db.BigtableClient.GetValidatorSyncDutiesHistory([]uint64{index}, latestEpoch-uint64(lookback), latestEpoch)
				if err != nil {
					return fmt.Errorf("error retrieving validator sync participations data from bigtable: %v", err)
				}
				for _, r := range res[index] {
					slotTime := utils.SlotToTime(r.Slot)
					if r.Status == 0 && time.Since(slotTime) > time.Minute {
						r.Status = 2
					}
					switch r.Status {
					case 0:
						syncStats.ScheduledSync++
					case 1:
						syncStats.ParticipatedSync++
					case 2:
						syncStats.MissedSync++
					case 3:
						syncStats.OrphanedSync++
					}
				}
			}
			validatorPageData.ParticipatedSyncCount = syncStats.ParticipatedSync
			validatorPageData.MissedSyncCount = syncStats.MissedSync
			validatorPageData.OrphanedSyncCount = syncStats.OrphanedSync
			validatorPageData.ScheduledSyncCount = syncStats.ScheduledSync
			// actual sync duty count and percentage
			validatorPageData.SyncCount = validatorPageData.ParticipatedSyncCount + validatorPageData.MissedSyncCount + validatorPageData.OrphanedSyncCount + syncStats.ScheduledSync
			validatorPageData.UnmissedSyncPercentage = float64(validatorPageData.SyncCount-validatorPageData.MissedSyncCount) / float64(validatorPageData.SyncCount)
		}
		return nil
	})

	g.Go(func() error {
		// add rocketpool-data if available
		validatorPageData.Rocketpool = &types.RocketpoolValidatorPageData{}
		err = db.ReaderDb.Get(validatorPageData.Rocketpool, `
		SELECT
			rplm.node_address      AS node_address,
			rplm.address           AS minipool_address,
			rplm.node_fee          AS minipool_node_fee,
			rplm.deposit_type      AS minipool_deposit_type,
			rplm.status            AS minipool_status,
			rplm.status_time       AS minipool_status_time,
			rplm.penalty_count     AS penalty_count,
			rpln.timezone_location AS node_timezone_location,
			rpln.rpl_stake         AS node_rpl_stake,
			rpln.max_rpl_stake     AS node_max_rpl_stake,
			rpln.min_rpl_stake     AS node_min_rpl_stake,
			rpln.rpl_cumulative_rewards     AS rpl_cumulative_rewards,
			rpln.claimed_smoothing_pool     AS claimed_smoothing_pool,
			rpln.unclaimed_smoothing_pool   AS unclaimed_smoothing_pool,
			rpln.unclaimed_rpl_rewards      AS unclaimed_rpl_rewards,
			COALESCE(rpln.smoothing_pool_opted_in, false)    AS smoothing_pool_opted_in 
		FROM validators
		LEFT JOIN rocketpool_minipools rplm ON rplm.pubkey = validators.pubkey
		LEFT JOIN rocketpool_nodes rpln ON rplm.node_address = rpln.address
		WHERE validators.validatorindex = $1`, index)
		if err == nil && (validatorPageData.Rocketpool.MinipoolAddress != nil || validatorPageData.Rocketpool.NodeAddress != nil) {
			validatorPageData.IsRocketpool = true
			if utils.Config.Chain.Config.DepositChainID == 1 {
				validatorPageData.Rocketpool.RocketscanUrl = "rocketscan.io"
			} else if utils.Config.Chain.Config.DepositChainID == 5 {
				validatorPageData.Rocketpool.RocketscanUrl = "prater.rocketscan.io"
			}
		} else if err != nil && err != sql.ErrNoRows {
			return fmt.Errorf("error getting rocketpool-data for validator for %v route: %v", r.URL.String(), err)
		}
		return nil
	})

	err = g.Wait()
	if err != nil {
		logger.Error(err)
		http.Error(w, "Internal server error", http.StatusInternalServerError)
		return
	}

	// logger.WithFields(logrus.Fields{
	// 	"index":         index,
	// 	"BasicInfo":     timings.BasicInfo,
	// 	"Earnings":      timings.Earnings,
	// 	"Deposits":      timings.Deposits,
	// 	"Proposals":     timings.Proposals,
	// 	"Charts":        timings.Charts,
	// 	"Effectiveness": timings.Effectiveness,
	// 	"Statistics":    timings.Statistics,
	// 	"SyncStats":     timings.SyncStats,
	// 	"Rocketpool":    timings.Rocketpool,
	// 	"total":         timings.BasicInfo + timings.Earnings + timings.Deposits + timings.Proposals + timings.Charts + timings.Effectiveness + timings.Statistics + timings.SyncStats + timings.Rocketpool,
	// }).Infof("got validator page data")

	data.Data = validatorPageData

	if utils.IsApiRequest(r) {
		w.Header().Set("Content-Type", "application/json")
		err = json.NewEncoder(w).Encode(data.Data)
	} else {
		err = validatorTemplate.ExecuteTemplate(w, "layout", data)
	}

	if handleTemplateError(w, r, "validator.go", "Validator", "Done", err) != nil {
		return // an error has occurred and was processed
	}
}

// Returns true if there are more than one different withdrawal credentials within both Eth1Deposits and Eth2Deposits
func hasMultipleWithdrawalCredentials(deposits *types.ValidatorDeposits) bool {
	if deposits == nil {
		return false
	}

	credential := make([]byte, 0)

	if deposits == nil {
		return false
	}

	// check Eth1Deposits
	for _, deposit := range deposits.Eth1Deposits {
		if len(credential) == 0 {
			credential = deposit.WithdrawalCredentials
		} else if !bytes.Equal(credential, deposit.WithdrawalCredentials) {
			return true
		}
	}

	// check Eth2Deposits
	for _, deposit := range deposits.Eth2Deposits {
		if len(credential) == 0 {
			credential = deposit.Withdrawalcredentials
		} else if !bytes.Equal(credential, deposit.Withdrawalcredentials) {
			return true
		}
	}

	return false
}

// ValidatorDeposits returns a validator's deposits in json
func ValidatorDeposits(w http.ResponseWriter, r *http.Request) {
	w.Header().Set("Content-Type", "application/json")
	vars := mux.Vars(r)

	pubkey, err := hex.DecodeString(strings.Replace(vars["pubkey"], "0x", "", -1))
	if err != nil {
		logger.Errorf("error parsing validator public key %v: %v", vars["pubkey"], err)
		http.Error(w, "Internal server error", http.StatusInternalServerError)
		return
	}

	deposits, err := db.GetValidatorDeposits(pubkey)
	if err != nil {
		logger.Errorf("error getting validator-deposits for %v: %v", vars["pubkey"], err)
		http.Error(w, "Internal server error", http.StatusInternalServerError)
		return
	}

	err = json.NewEncoder(w).Encode(deposits)
	if err != nil {
		logger.Errorf("error encoding validator-deposits for %v: %v", vars["pubkey"], err)
		http.Error(w, "Internal server error", http.StatusInternalServerError)
		return
	}
}

// ValidatorAttestationInclusionEffectiveness returns a validator's effectiveness in json
func ValidatorAttestationInclusionEffectiveness(w http.ResponseWriter, r *http.Request) {
	w.Header().Set("Content-Type", "application/json")

	vars := mux.Vars(r)
	index, err := strconv.ParseUint(vars["index"], 10, 64)
	if err != nil {
		logger.Errorf("error parsing validator index: %v", err)
		http.Error(w, "Internal server error", http.StatusInternalServerError)
		return
	}

	eff, err := db.BigtableClient.GetValidatorEffectiveness([]uint64{index}, services.LatestEpoch()-1)
	if err != nil {
		logger.Errorf("error retrieving validator effectiveness: %v", err)
		http.Error(w, "Internal server error", http.StatusInternalServerError)
		return
	}

	type resp struct {
		Effectiveness float64 `json:"effectiveness"`
	}

	if len(eff) > 1 {
		logger.Errorf("error retrieving validator effectiveness: invalid length %v", len(eff))
		http.Error(w, "Internal server error", http.StatusInternalServerError)
		return
	} else if len(eff) == 0 {
		err = json.NewEncoder(w).Encode(resp{Effectiveness: 0})
		if err != nil {
			logger.Errorf("error enconding json response for %v route: %v", r.URL.String(), err)
			http.Error(w, "Internal server error", http.StatusInternalServerError)
			return
		}
	} else {
		err = json.NewEncoder(w).Encode(resp{Effectiveness: eff[0].AttestationEfficiency})
		if err != nil {
			logger.Errorf("error enconding json response for %v route: %v", r.URL.String(), err)
			http.Error(w, "Internal server error", http.StatusInternalServerError)
			return
		}
	}

}

// ValidatorProposedBlocks returns a validator's proposed blocks in json
func ValidatorProposedBlocks(w http.ResponseWriter, r *http.Request) {
	w.Header().Set("Content-Type", "application/json")

	vars := mux.Vars(r)
	index, err := strconv.ParseUint(vars["index"], 10, 64)
	if err != nil {
		logger.Errorf("error parsing validator index: %v", err)
		http.Error(w, "Internal server error", http.StatusInternalServerError)
		return
	}

	q := r.URL.Query()

	draw, err := strconv.ParseUint(q.Get("draw"), 10, 64)
	if err != nil {
		logger.Errorf("error converting datatables data parameter from string to int: %v", err)
		http.Error(w, "Internal server error", http.StatusInternalServerError)
		return
	}
	start, err := strconv.ParseUint(q.Get("start"), 10, 64)
	if err != nil {
		logger.Errorf("error converting datatables start parameter from string to int: %v", err)
		http.Error(w, "Internal server error", http.StatusInternalServerError)
		return
	}
	length, err := strconv.ParseUint(q.Get("length"), 10, 64)
	if err != nil {
		logger.Errorf("error converting datatables length parameter from string to int: %v", err)
		http.Error(w, "Internal server error", http.StatusInternalServerError)
		return
	}
	if length > 100 {
		length = 100
	}

	var totalCount uint64

	err = db.ReaderDb.Get(&totalCount, "SELECT COUNT(*) FROM blocks WHERE proposer = $1", index)
	if err != nil {
		logger.Errorf("error retrieving proposed blocks count: %v", err)
		http.Error(w, "Internal server error", http.StatusInternalServerError)
		return
	}

	orderColumn := q.Get("order[0][column]")
	orderByMap := map[string]string{
		"0": "epoch",
		"2": "status",
		"5": "attestationscount",
		"6": "depositscount",
		"8": "voluntaryexitscount",
		"9": "graffiti",
	}
	orderBy, exists := orderByMap[orderColumn]
	if !exists {
		orderBy = "epoch"
	}
	orderDir := q.Get("order[0][dir]")
	if orderDir != "desc" && orderDir != "asc" {
		orderDir = "desc"
	}

	var blocks []*types.IndexPageDataBlocks
	err = db.ReaderDb.Select(&blocks, `
		SELECT 
			blocks.epoch, 
			blocks.slot, 
			blocks.proposer, 
			blocks.blockroot, 
			blocks.parentroot, 
			blocks.attestationscount, 
			blocks.depositscount,
			blocks.withdrawalcount, 
			blocks.voluntaryexitscount, 
			blocks.proposerslashingscount, 
			blocks.attesterslashingscount, 
			blocks.status, 
			blocks.graffiti 
		FROM blocks 
		WHERE blocks.proposer = $1
		ORDER BY `+orderBy+` `+orderDir+`
		LIMIT $2 OFFSET $3`, index, length, start)

	if err != nil {
		logger.Errorf("error retrieving proposed blocks data: %v", err)
		http.Error(w, "Internal server error", http.StatusInternalServerError)
		return
	}

	tableData := make([][]interface{}, len(blocks))
	for i, b := range blocks {
		tableData[i] = []interface{}{
			utils.FormatEpoch(b.Epoch),
			utils.FormatBlockSlot(b.Slot),
			utils.FormatBlockStatus(b.Status),
			utils.FormatTimestamp(utils.SlotToTime(b.Slot).Unix()),
			utils.FormatBlockRoot(b.BlockRoot),
			b.Attestations,
			b.Deposits,
			fmt.Sprintf("%v / %v", b.Proposerslashings, b.Attesterslashings),
			b.Exits,
			utils.FormatGraffiti(b.Graffiti),
		}
	}

	data := &types.DataTableResponse{
		Draw:            draw,
		RecordsTotal:    totalCount,
		RecordsFiltered: totalCount,
		Data:            tableData,
	}

	err = json.NewEncoder(w).Encode(data)
	if err != nil {
		logger.Errorf("error enconding json response for %v route: %v", r.URL.String(), err)
		http.Error(w, "Internal server error", http.StatusInternalServerError)
		return
	}
}

// ValidatorAttestations returns a validators attestations in json
func ValidatorAttestations(w http.ResponseWriter, r *http.Request) {
	w.Header().Set("Content-Type", "application/json")

	vars := mux.Vars(r)
	index, err := strconv.ParseUint(vars["index"], 10, 64)
	if err != nil {
		logger.Errorf("error parsing validator index: %v", err)
		http.Error(w, "Internal server error", http.StatusInternalServerError)
		return
	}

	q := r.URL.Query()

	draw, err := strconv.ParseUint(q.Get("draw"), 10, 64)
	if err != nil {
		logger.Errorf("error converting datatables data parameter from string to int: %v", err)
		http.Error(w, "Internal server error", http.StatusInternalServerError)
		return
	}
	start, err := strconv.ParseInt(q.Get("start"), 10, 64)
	if err != nil {
		logger.Errorf("error converting datatables start parameter from string to int: %v", err)
		http.Error(w, "Internal server error", http.StatusInternalServerError)
		return
	}

	length := 10

	epoch := services.LatestEpoch()

	ae := struct {
		ActivationEpoch uint64
		ExitEpoch       uint64
	}{}

	err = db.ReaderDb.Get(&ae, "SELECT activationepoch, exitepoch FROM validators WHERE validatorindex = $1", index)
	if err != nil {
		logger.Errorf("error retrieving attestations count: %v", err)
		http.Error(w, "Internal server error", http.StatusInternalServerError)
		return
	}

	totalCount := epoch - ae.ActivationEpoch + 1
	if ae.ActivationEpoch > epoch {
		totalCount = 0
	}
	lastAttestationEpoch := epoch
	if ae.ExitEpoch != 9223372036854775807 {
		lastAttestationEpoch = ae.ExitEpoch
		totalCount = ae.ExitEpoch - ae.ActivationEpoch
	}

	tableData := [][]interface{}{}

	if totalCount > 0 {
		attestationData, err := db.BigtableClient.GetValidatorAttestationHistory([]uint64{index}, uint64(int64(lastAttestationEpoch)-start)-uint64(length), uint64(int64(lastAttestationEpoch)-start))
		if err != nil {
			logger.Errorf("error retrieving validator attestations data: %v", err)
			http.Error(w, "Internal server error", http.StatusInternalServerError)
			return
		}

		tableData = make([][]interface{}, len(attestationData[index]))

		for i, history := range attestationData[index] {

			if history.Status == 0 && history.Epoch < epoch-1 {
				history.Status = 2
			}
			tableData[i] = []interface{}{
				utils.FormatEpoch(history.Epoch),
				utils.FormatBlockSlot(history.AttesterSlot),
				utils.FormatAttestationStatus(history.Status),
				utils.FormatTimestamp(utils.SlotToTime(history.AttesterSlot).Unix()),
				utils.FormatAttestationInclusionSlot(history.InclusionSlot),
				utils.FormatInclusionDelay(history.InclusionSlot, history.Delay),
			}
		}
	}

	data := &types.DataTableResponse{
		Draw:            draw,
		RecordsTotal:    totalCount,
		RecordsFiltered: totalCount,
		Data:            tableData,
	}

	err = json.NewEncoder(w).Encode(data)
	if err != nil {
		logger.Errorf("error enconding json response for %v route: %v", r.URL.String(), err)
		http.Error(w, "Internal server error", http.StatusInternalServerError)
		return
	}
}

// ValidatorWithdrawals returns a validators withdrawals in json
func ValidatorWithdrawals(w http.ResponseWriter, r *http.Request) {
	w.Header().Set("Content-Type", "application/json")

	vars := mux.Vars(r)
	index, err := strconv.ParseUint(vars["index"], 10, 64)
	if err != nil {
		logger.Errorf("error parsing validator index: %v", err)
		http.Error(w, "Internal server error", http.StatusInternalServerError)
		return
	}

	q := r.URL.Query()

	draw, err := strconv.ParseUint(q.Get("draw"), 10, 64)
	if err != nil {
		logger.Errorf("error converting datatables data parameter from string to int: %v", err)
		http.Error(w, "Internal server error", http.StatusInternalServerError)
		return
	}
	start, err := strconv.ParseUint(q.Get("start"), 10, 64)
	if err != nil {
		logger.Errorf("error converting datatables start parameter from string to int: %v", err)
		http.Error(w, "Internal server error", http.StatusInternalServerError)
		return
	}

	length := uint64(10)

	withdrawalCount, err := db.GetValidatorWithdrawalsCount(index)
	if err != nil {
		logger.Errorf("error retrieving validator withdrawals count: %v", err)
		http.Error(w, "Internal server error", http.StatusInternalServerError)
		return
	}

	withdrawals, err := db.GetValidatorWithdrawals(index, length, start)
	if err != nil {
		logger.Errorf("error retrieving validator withdrawals: %v", err)
		http.Error(w, "Internal server error", http.StatusInternalServerError)
		return
	}

	tableData := make([][]interface{}, 0, len(withdrawals))

	for _, w := range withdrawals {
		tableData = append(tableData, []interface{}{
			template.HTML(fmt.Sprintf("%v", utils.FormatEpoch(utils.EpochOfSlot(w.Slot)))),
			template.HTML(fmt.Sprintf("%v", utils.FormatBlockSlot(w.Slot))),
			template.HTML(fmt.Sprintf("%v", utils.FormatTimeFromNow(utils.SlotToTime(w.Slot)))),
			template.HTML(fmt.Sprintf("%v", utils.FormatAddress(w.Address, nil, "", false, false, true))),
			template.HTML(fmt.Sprintf("%v", utils.FormatAmount(new(big.Int).Mul(new(big.Int).SetUint64(w.Amount), big.NewInt(1e9)), "ETH", 6))),
		})
	}

	data := &types.DataTableResponse{
		Draw:            draw,
		RecordsTotal:    withdrawalCount,
		RecordsFiltered: withdrawalCount,
		Data:            tableData,
	}

	err = json.NewEncoder(w).Encode(data)
	if err != nil {
		logger.Errorf("error enconding json response for %v route: %v", r.URL.String(), err)
		http.Error(w, "Internal server error", http.StatusInternalServerError)
		return
	}
}

// ValidatorSlashings returns a validators slashings in json
func ValidatorSlashings(w http.ResponseWriter, r *http.Request) {
	w.Header().Set("Content-Type", "application/json")

	vars := mux.Vars(r)
	index, err := strconv.ParseUint(vars["index"], 10, 64)
	if err != nil {
		logger.Errorf("error parsing validator index: %v", err)
		http.Error(w, "Internal server error", http.StatusInternalServerError)
		return
	}

	q := r.URL.Query()

	draw, err := strconv.ParseUint(q.Get("draw"), 10, 64)
	if err != nil {
		logger.Errorf("error converting datatables data parameter from string to int: %v", err)
		http.Error(w, "Internal server error", http.StatusInternalServerError)
		return
	}

	var totalCount uint64
	err = db.ReaderDb.Get(&totalCount, `
		select
			(
				select count(*) from blocks_attesterslashings a
				inner join blocks b on b.slot = a.block_slot and b.proposer = $1
				where attestation1_indices is not null and attestation2_indices is not null
			) + (
				select count(*) from blocks_proposerslashings c
				inner join blocks d on d.slot = c.block_slot and d.proposer = $1
			)`, index)
	if err != nil {
		logger.Errorf("error retrieving totalCount of validator-slashings: %v", err)
		http.Error(w, "Internal server error", http.StatusServiceUnavailable)
		return
	}

	var attesterSlashings []*types.ValidatorAttestationSlashing
	err = db.ReaderDb.Select(&attesterSlashings, `
		SELECT 
			blocks.slot, 
			blocks.epoch, 
			blocks.proposer, 
			blocks_attesterslashings.attestation1_indices, 
			blocks_attesterslashings.attestation2_indices 
		FROM blocks_attesterslashings 
		INNER JOIN blocks ON blocks.proposer = $1 and blocks_attesterslashings.block_slot = blocks.slot 
		WHERE attestation1_indices IS NOT NULL AND attestation2_indices IS NOT NULL`, index)

	if err != nil {
		logger.Errorf("error retrieving validator attestations data: %v", err)
		http.Error(w, "Internal server error", http.StatusInternalServerError)
		return
	}

	var proposerSlashings []*types.ValidatorProposerSlashing
	err = db.ReaderDb.Select(&proposerSlashings, `
		SELECT blocks.slot, blocks.epoch, blocks.proposer, blocks_proposerslashings.proposerindex 
		FROM blocks_proposerslashings 
		INNER JOIN blocks ON blocks.proposer = $1 AND blocks_proposerslashings.block_slot = blocks.slot`, index)
	if err != nil {
		logger.Errorf("error retrieving block proposer slashings data: %v", err)
		http.Error(w, "Internal server error", http.StatusInternalServerError)
		return
	}

	tableData := make([][]interface{}, 0, len(attesterSlashings)+len(proposerSlashings))
	for _, b := range attesterSlashings {

		inter := intersect.Simple(b.Attestestation1Indices, b.Attestestation2Indices)
		slashedValidators := []uint64{}
		if len(inter) == 0 {
			logger.Warning("No intersection found for attestation violation")
		}
		for _, v := range inter {
			slashedValidators = append(slashedValidators, uint64(v.(int64)))
		}

		tableData = append(tableData, []interface{}{
			utils.FormatSlashedValidators(slashedValidators),
			utils.SlotToTime(b.Slot).Unix(),
			"Attestation Violation",
			utils.FormatBlockSlot(b.Slot),
			utils.FormatEpoch(b.Epoch),
		})
	}

	for _, b := range proposerSlashings {
		tableData = append(tableData, []interface{}{
			utils.FormatSlashedValidator(b.ProposerIndex),
			utils.SlotToTime(b.Slot).Unix(),
			"Proposer Violation",
			utils.FormatBlockSlot(b.Slot),
			utils.FormatEpoch(b.Epoch),
		})
	}

	sort.Slice(tableData, func(i, j int) bool {
		return tableData[i][1].(int64) > tableData[j][1].(int64)
	})

	for _, b := range tableData {
		b[1] = utils.FormatTimestamp(b[1].(int64))
	}

	data := &types.DataTableResponse{
		Draw:            draw,
		RecordsTotal:    totalCount,
		RecordsFiltered: totalCount,
		Data:            tableData,
	}

	err = json.NewEncoder(w).Encode(data)
	if err != nil {
		logger.Errorf("error enconding json response for %v route: %v", r.URL.String(), err)
		http.Error(w, "Internal server error", http.StatusInternalServerError)
		return
	}
}

/*
Function checks if the generated ECDSA signature has correct lentgth and if needed sets recovery byte to 0 or 1
*/
func sanitizeSignature(sig string) ([]byte, error) {
	sig = strings.Replace(sig, "0x", "", -1)
	decodedSig, _ := hex.DecodeString(sig)
	if len(decodedSig) != 65 {
		return nil, errors.New("signature is less then 65 bytes")
	}
	if decodedSig[crypto.RecoveryIDOffset] == 27 || decodedSig[crypto.RecoveryIDOffset] == 28 {
		decodedSig[crypto.RecoveryIDOffset] -= 27
	}
	return []byte(decodedSig), nil
}

/*
Function tries to find the substring.
If successful it turns string into []byte value and returns it
If it fails, it will try to decode `msg`value from Hexadecimal to string and retry search again
*/
func sanitizeMessage(msg string) ([]byte, error) {
	subString := "beaconcha.in"

	if strings.Contains(msg, subString) {
		return []byte(msg), nil
	} else {
		decoded := strings.Replace(msg, "0x", "", -1)
		dec, _ := hex.DecodeString(decoded)
		decodedString := (string(dec))
		if strings.Contains(decodedString, subString) {
			return []byte(decodedString), nil
		}
		return nil, errors.New("beachoncha.in was not found")

	}
}

func ValidatorSave(w http.ResponseWriter, r *http.Request) {
	pubkey := r.FormValue("pubkey")
	pubkey = strings.ToLower(pubkey)
	pubkey = strings.Replace(pubkey, "0x", "", -1)

	pubkeyDecoded, err := hex.DecodeString(pubkey)
	if err != nil {
		logger.Errorf("error parsing submitted pubkey %v: %v", pubkey, err)
		utils.SetFlash(w, r, validatorEditFlash, "Error: the provided signature is invalid")
		http.Redirect(w, r, "/validator/"+pubkey, http.StatusMovedPermanently)
		return
	}

	name := r.FormValue("name")
	if len(name) > 40 {
		name = name[:40]
	}

	applyNameToAll := r.FormValue("apply-to-all")

	signature := r.FormValue("signature")
	signatureWrapper := &types.MyCryptoSignature{}
	err = json.Unmarshal([]byte(signature), signatureWrapper)
	if err != nil {
		logger.Errorf("error decoding submitted signature %v: %v", signature, err)
		utils.SetFlash(w, r, validatorEditFlash, "Error: the provided signature is invalid")
		http.Redirect(w, r, "/validator/"+pubkey, http.StatusMovedPermanently)
		return
	}

	msg, err := sanitizeMessage(signatureWrapper.Msg)
	if err != nil {
		logger.Errorf("Message is invalid %v: %v", signatureWrapper.Msg, err)
		utils.SetFlash(w, r, validatorEditFlash, "Error: the provided message is invalid")
		http.Redirect(w, r, "/validator/"+pubkey, http.StatusMovedPermanently)
		return
	}
	msgHash := accounts.TextHash(msg)

	sig, err := sanitizeSignature(signatureWrapper.Sig)
	if err != nil {
		logger.Errorf("error parsing submitted signature %v: %v", signatureWrapper.Sig, err)
		utils.SetFlash(w, r, validatorEditFlash, "Error: the provided signature is invalid")
		http.Redirect(w, r, "/validator/"+pubkey, http.StatusMovedPermanently)
		return
	}

	recoveredPubkey, err := crypto.SigToPub(msgHash, sig)
	if err != nil {
		logger.Errorf("error recovering pubkey: %v", err)
		utils.SetFlash(w, r, validatorEditFlash, "Error: the provided signature is invalid")
		http.Redirect(w, r, "/validator/"+pubkey, http.StatusMovedPermanently)
		return
	}

	recoveredAddress := crypto.PubkeyToAddress(*recoveredPubkey)

	var depositedAddress string
	deposits, err := db.GetValidatorDeposits(pubkeyDecoded)
	if err != nil {
		logger.Errorf("error getting validator-deposits from db for signature verification: %v", err)
		utils.SetFlash(w, r, validatorEditFlash, "Error: the provided signature is invalid")
		http.Redirect(w, r, "/validator/"+pubkey, http.StatusMovedPermanently)
	}
	for _, deposit := range deposits.Eth1Deposits {
		if deposit.ValidSignature {
			depositedAddress = "0x" + fmt.Sprintf("%x", deposit.FromAddress)
			break
		}
	}

	if strings.EqualFold(depositedAddress, recoveredAddress.Hex()) {
		if applyNameToAll == "on" {
			res, err := db.WriterDb.Exec(`
				INSERT INTO validator_names (publickey, name)
				SELECT publickey, $1 as name
				FROM (SELECT DISTINCT publickey FROM eth1_deposits WHERE from_address = $2 AND valid_signature) a
				ON CONFLICT (publickey) DO UPDATE SET name = excluded.name`, name, recoveredAddress.Bytes())
			if err != nil {
				logger.Errorf("error saving validator name (apply to all): %x: %v: %v", pubkeyDecoded, name, err)
				utils.SetFlash(w, r, validatorEditFlash, "Error: Db error while updating validator names")
				http.Redirect(w, r, "/validator/"+pubkey, http.StatusMovedPermanently)
				return
			}

			rowsAffected, _ := res.RowsAffected()
			utils.SetFlash(w, r, validatorEditFlash, fmt.Sprintf("Your custom name has been saved for %v validator(s).", rowsAffected))
			http.Redirect(w, r, "/validator/"+pubkey, http.StatusMovedPermanently)
		} else {
			_, err := db.WriterDb.Exec(`
				INSERT INTO validator_names (publickey, name) 
				VALUES($2, $1) 
				ON CONFLICT (publickey) DO UPDATE SET name = excluded.name`, name, pubkeyDecoded)
			if err != nil {
				logger.Errorf("error saving validator name: %x: %v: %v", pubkeyDecoded, name, err)
				utils.SetFlash(w, r, validatorEditFlash, "Error: Db error while updating validator name")
				http.Redirect(w, r, "/validator/"+pubkey, http.StatusMovedPermanently)
				return
			}

			utils.SetFlash(w, r, validatorEditFlash, "Your custom name has been saved.")
			http.Redirect(w, r, "/validator/"+pubkey, http.StatusMovedPermanently)
		}

	} else {
		utils.SetFlash(w, r, validatorEditFlash, "Error: the provided signature is invalid")
		http.Redirect(w, r, "/validator/"+pubkey, http.StatusMovedPermanently)
	}

}

// ValidatorHistory returns a validators history in json
func ValidatorHistory(w http.ResponseWriter, r *http.Request) {
	w.Header().Set("Content-Type", "application/json")
	currency := GetCurrency(r)

	vars := mux.Vars(r)
	index, err := strconv.ParseUint(vars["index"], 10, 64)
	if err != nil {
		logger.Errorf("error parsing validator index: %v", err)
		http.Error(w, "Internal server error", http.StatusInternalServerError)
		return
	}

	q := r.URL.Query()

	draw, err := strconv.ParseUint(q.Get("draw"), 10, 64)
	if err != nil {
		logger.Errorf("error converting datatables data parameter from string to int: %v", err)
		http.Error(w, "Internal server error", http.StatusInternalServerError)
		return
	}

	start, err := strconv.ParseUint(q.Get("start"), 10, 64)
	if err != nil {
		logger.Errorf("error converting datatables start parameter from string to int: %v", err)
		http.Error(w, "Internal server error", http.StatusInternalServerError)
		return
	}

	//length := 10

	var activationAndExitEpoch = struct {
		ActivationEpoch uint64 `db:"activationepoch"`
		ExitEpoch       uint64 `db:"exitepoch"`
	}{}
	err = db.ReaderDb.Get(&activationAndExitEpoch, "SELECT activationepoch, exitepoch FROM validators WHERE validatorindex = $1", index)
	if err != nil {
		logger.Errorf("error retrieving activationAndExitEpoch for validator-history: %v", err)
		http.Error(w, "Internal server error", http.StatusInternalServerError)
		return
	}

	totalCount := uint64(0)

	// Every validator is scheduled to issue an attestation once per epoch
	// Hence we can calculate the number of attestations using the current epoch and the activation epoch
	// Special care needs to be take for exited and pending validators
	if activationAndExitEpoch.ExitEpoch != 9223372036854775807 {
		totalCount += activationAndExitEpoch.ExitEpoch - activationAndExitEpoch.ActivationEpoch
	} else {
		totalCount += services.LatestFinalizedEpoch() - activationAndExitEpoch.ActivationEpoch + 1
	}

	if totalCount > 100 {
		totalCount = 100
	}

	if start > 90 {
		start = 90
	}

	currentEpoch := services.LatestEpoch() - 1

	var validatorHistory []*types.ValidatorHistory

	g := new(errgroup.Group)

	startEpoch := currentEpoch - start - 9
	endEpoch := currentEpoch - start
	if startEpoch > endEpoch { // handle underflows of startEpoch
		startEpoch = 0
	}

	var withdrawals []*types.WithdrawalsByEpoch
	g.Go(func() error {
		var err error
		withdrawals, err = db.GetValidatorsWithdrawalsByEpoch([]uint64{index}, startEpoch, endEpoch)
		if err != nil {
			logger.Errorf("error retrieving validator withdrawals by epoch: %v", err)
			return err
		}
		return nil
	})

	var incomeDetails map[uint64]map[uint64]*itypes.ValidatorEpochIncome
	g.Go(func() error {
		var err error
		incomeDetails, err = db.BigtableClient.GetValidatorIncomeDetailsHistory([]uint64{index}, startEpoch, endEpoch)
		if err != nil {
			logger.Errorf("error retrieving validator income details history from bigtable: %v", err)
			return err
		}
		return nil
	})

	err = g.Wait()

	if err != nil {
		http.Error(w, "Internal server error", http.StatusInternalServerError)
		return
	}

	withdrawalMap := make(map[uint64]*types.ValidatorWithdrawal)
	for _, withdrawals := range withdrawals {
		withdrawalMap[withdrawals.Epoch] = &types.ValidatorWithdrawal{
			Index:  withdrawals.ValidatorIndex,
			Epoch:  withdrawals.Epoch,
			Amount: withdrawals.Amount,
			Slot:   withdrawals.Epoch * utils.Config.Chain.Config.SlotsPerEpoch,
		}
	}

	tableData := make([][]interface{}, 0, len(validatorHistory))

	for i := endEpoch; i >= startEpoch; i-- {
		if incomeDetails[index] == nil || incomeDetails[index][i] == nil {
			tableData = append(tableData, []interface{}{
				utils.FormatEpoch(i),
				"pending...",
				template.HTML(""),
				template.HTML(""),
			})
			continue
		}
		events := template.HTML("")
		if incomeDetails[index][i].AttestationSourcePenalty > 0 && incomeDetails[index][i].AttestationTargetPenalty > 0 {
			events += utils.FormatAttestationStatusShort(2)
		} else {
			events += utils.FormatAttestationStatusShort(1)
		}

		if incomeDetails[index][i].ProposerAttestationInclusionReward > 0 {
			block := utils.FormatBlockStatusShort(1)
			events += block
		} else if incomeDetails[index][i].ProposalsMissed > 0 {
			block := utils.FormatBlockStatusShort(2)
			events += block
		}

		if withdrawalMap[i] != nil {
			withdrawal := utils.FormatWithdrawalShort(uint64(withdrawalMap[i].Slot), withdrawalMap[i].Amount)
			events += withdrawal
		}

		rewards := incomeDetails[index][i].TotalClRewards()
		tableData = append(tableData, []interface{}{
			utils.FormatEpoch(i),
			utils.FormatBalanceChangeFormated(&rewards, currency, incomeDetails[index][i]),
			template.HTML(""),
			template.HTML(events),
		})
	}

	if len(tableData) == 0 {
		tableData = append(tableData, []interface{}{
			template.HTML("Validator no longer active"),
		})
	}

	data := &types.DataTableResponse{
		Draw:            draw,
		RecordsTotal:    totalCount,
		RecordsFiltered: totalCount,
		Data:            tableData,
	}

	err = json.NewEncoder(w).Encode(data)
	if err != nil {
		logger.Errorf("error enconding json response for %v route: %v", r.URL.String(), err)
		http.Error(w, "Internal server error", http.StatusInternalServerError)
		return
	}
}

// Validator returns validator data using a go template
func ValidatorStatsTable(w http.ResponseWriter, r *http.Request) {

	var validatorStatsTableTemplate = templates.GetTemplate("layout.html", "validator_stats_table.html")

	w.Header().Set("Content-Type", "text/html")
	vars := mux.Vars(r)

	var index uint64
	var err error

	data := InitPageData(w, r, "validators", "/validators", "")
	data.HeaderAd = true

	// Request came with a hash
	if strings.Contains(vars["index"], "0x") || len(vars["index"]) == 96 {
		pubKey, err := hex.DecodeString(strings.Replace(vars["index"], "0x", "", -1))
		if err != nil {
			logger.Errorf("error parsing validator public key %v: %v", vars["index"], err)
			http.Error(w, "Internal server error", http.StatusInternalServerError)
			return
		}
		index, err = db.GetValidatorIndex(pubKey)
		if err != nil {
			logger.Errorf("error parsing validator pubkey: %v", err)
			http.Error(w, "Internal server error", http.StatusInternalServerError)
			return
		}
	} else {
		// Request came with a validator index number
		index, err = strconv.ParseUint(vars["index"], 10, 64)
		// Request is not a valid index number
		if err != nil {
			logger.Errorf("error parsing validator index: %v", err)
			http.Error(w, "Validator not found", http.StatusNotFound)
			return
		}
	}

	SetPageDataTitle(data, fmt.Sprintf("Validator %v Daily Statistics", index))
	data.Meta.Path = fmt.Sprintf("/validator/%v/stats", index)

	validatorStatsTablePageData := &types.ValidatorStatsTablePageData{
		ValidatorIndex: index,
		Rows:           make([]*types.ValidatorStatsTableRow, 0),
	}

	err = db.ReaderDb.Select(&validatorStatsTablePageData.Rows, `
	SELECT 
	validatorindex,
	day,
	start_balance,
	end_balance,
	min_balance,
	max_balance,
	start_effective_balance,
	end_effective_balance,
	min_effective_balance,
	max_effective_balance,
	COALESCE(missed_attestations, 0) AS missed_attestations,
	COALESCE(orphaned_attestations, 0) AS orphaned_attestations,
	COALESCE(proposed_blocks, 0) AS proposed_blocks,
	COALESCE(missed_blocks, 0) AS missed_blocks,
	COALESCE(orphaned_blocks, 0) AS orphaned_blocks,
	COALESCE(attester_slashings, 0) AS attester_slashings,
	COALESCE(proposer_slashings, 0) AS proposer_slashings,
	COALESCE(deposits, 0) AS deposits,
	COALESCE(deposits_amount, 0) AS deposits_amount,
	COALESCE(participated_sync, 0) AS participated_sync,
	COALESCE(missed_sync, 0) AS missed_sync,
	COALESCE(orphaned_sync, 0) AS orphaned_sync,
	COALESCE(cl_rewards_gwei, 0) AS cl_rewards_gwei
	FROM validator_stats WHERE validatorindex = $1 ORDER BY day DESC`, index)

	if err != nil {
		logger.Errorf("error retrieving validator stats history: %v", err)
		http.Error(w, "Validator not found", http.StatusNotFound)
		return
	}

	// if validatorStatsTablePageData.Rows[len(validatorStatsTablePageData.Rows)-1].Day == -1 {
	// 	validatorStatsTablePageData.Rows = validatorStatsTablePageData.Rows[:len(validatorStatsTablePageData.Rows)-1]
	// }

	data.Data = validatorStatsTablePageData
	if handleTemplateError(w, r, "validator.go", "ValidatorStatsTable", "", validatorStatsTableTemplate.ExecuteTemplate(w, "layout", data)) != nil {
		return // an error has occurred and was processed
	}
}

// ValidatorSync retrieves one page of sync duties of a specific validator for DataTable.
func ValidatorSync(w http.ResponseWriter, r *http.Request) {
	w.Header().Set("Content-Type", "application/json")

	vars := mux.Vars(r)
	validatorIndex, err := strconv.ParseUint(vars["index"], 10, 64)
	if err != nil {
		logger.Errorf("error parsing validator index: %v", err)
		http.Error(w, "Internal server error", http.StatusInternalServerError)
		return
	}

	q := r.URL.Query()

	draw, err := strconv.ParseUint(q.Get("draw"), 10, 64)
	if err != nil {
		logger.Errorf("error converting datatables data draw-parameter from string to int: %v", err)
		http.Error(w, "Internal server error", http.StatusInternalServerError)
		return
	}
	start, err := strconv.ParseUint(q.Get("start"), 10, 64)
	if err != nil {
		logger.Errorf("error converting datatables start start-parameter from string to int: %v", err)
		http.Error(w, "Internal server error", http.StatusInternalServerError)
		return
	}
	length, err := strconv.ParseUint(q.Get("length"), 10, 64)
	if err != nil {
		logger.Errorf("error converting datatables length length-parameter from string to int: %v", err)
		http.Error(w, "Internal server error", http.StatusInternalServerError)
		return
	}
	if length > 100 {
		length = 100
	}
	ascOrdering := q.Get("order[0][dir]") == "asc"

	// retrieve all sync periods for this validator
	// ordering is descending for now
	var syncPeriods []struct {
		Period     uint64 `db:"period"`
		StartEpoch uint64 `db:"startepoch"`
		EndEpoch   uint64 `db:"endepoch"`
	}
	tempSyncPeriods := syncPeriods

	err = db.ReaderDb.Select(&tempSyncPeriods, `
		SELECT period as period, (period*$1) as endepoch, ((period+1)*$1)-1 as startepoch
		FROM sync_committees 
		WHERE validatorindex = $2
		ORDER BY period desc`, utils.Config.Chain.Config.EpochsPerSyncCommitteePeriod, validatorIndex)
	if err != nil {
		logger.WithError(err).Errorf("error getting sync tab count data of sync-assignments")
		http.Error(w, "Internal server error", http.StatusInternalServerError)
		return
	}

	latestEpoch := services.LatestEpoch()

	//remove scheduled committees
	for i, syncPeriod := range tempSyncPeriods {
		if syncPeriod.EndEpoch <= latestEpoch {
			syncPeriods = tempSyncPeriods[i:]
			break
		}
	}

	// set latest epoch of this validators latest sync period to current epoch if latest sync epoch has yet to happen
	var diffToLatestEpoch uint64 = 0
	if latestEpoch < syncPeriods[0].StartEpoch {
		diffToLatestEpoch = syncPeriods[0].StartEpoch - latestEpoch
		syncPeriods[0].StartEpoch = latestEpoch
	}

	// total count of sync duties for this validator
	totalCount := (uint64(len(syncPeriods))*utils.Config.Chain.Config.EpochsPerSyncCommitteePeriod - diffToLatestEpoch) * utils.Config.Chain.Config.SlotsPerEpoch

	tableData := [][]interface{}{}

	if totalCount > 0 && start <= totalCount {
		// if ordering is ascending, reverse sync period slice & swap start and end epoch of each period
		if ascOrdering {
			utils.ReverseSlice(syncPeriods)
			for i := range syncPeriods {
				syncPeriods[i].StartEpoch, syncPeriods[i].EndEpoch = syncPeriods[i].EndEpoch, syncPeriods[i].StartEpoch
			}
		}
		// syncPeriods[0].startEpoch will always be the epoch shown on page 1, regardless of the ordering
		// meaning that for descending ordering, syncPeriods[0].startEpoch will be the chronologically latest epoch of this validators lastest sync period
		// and for ascending ordering, syncPeriods[0].startEpoch will be the chronologically earliest epoch of this validators first sync period

		// set functions for moving away from start and back to start (with start being page 1)
		// depending on the ordering, this means either going up or down in epoch number
		var moveAway func(uint64, uint64) uint64
		var moveBack func(uint64, uint64) uint64
		var IsFurtherAway func(uint64, uint64) bool
		if ascOrdering {
			moveAway = func(a uint64, b uint64) uint64 {
				return a + b
			}
			moveBack = func(a uint64, b uint64) uint64 {
				return a - b
			}
			IsFurtherAway = func(a uint64, b uint64) bool {
				return a > b
			}
		} else {
			moveAway = func(a uint64, b uint64) uint64 {
				return a - b
			}
			moveBack = func(a uint64, b uint64) uint64 {
				return a + b
			}
			IsFurtherAway = func(a uint64, b uint64) bool {
				return a < b
			}
		}

		// amount of epochs moved away from start epoch
		epochOffset := (start / utils.Config.Chain.Config.SlotsPerEpoch)
		// amount of distinct consecutive epochs shown on this page
		epochsDiff := ((start + length) / utils.Config.Chain.Config.SlotsPerEpoch) - epochOffset

		shownEpochIndex := 0
		// first epoch containing the duties shown on this page
		firstShownEpoch := moveAway(syncPeriods[shownEpochIndex].StartEpoch, epochOffset)

		// handle first shown epoch being in the next sync period
		for IsFurtherAway(firstShownEpoch, syncPeriods[shownEpochIndex].EndEpoch) {
			overshoot := firstShownEpoch - syncPeriods[shownEpochIndex].EndEpoch
			shownEpochIndex++
			firstShownEpoch = syncPeriods[shownEpochIndex].StartEpoch + moveBack(overshoot, 1)
		}

		// last epoch containing the duties shown on this page
		lastShownEpoch := moveAway(firstShownEpoch, epochsDiff)
		// amount of epochs fetched by bigtable
		limit := moveBack(firstShownEpoch-lastShownEpoch, 1)

		var nextPeriodLimit int64 = 0
		if IsFurtherAway(lastShownEpoch, syncPeriods[shownEpochIndex].EndEpoch) {
			if IsFurtherAway(lastShownEpoch, syncPeriods[len(syncPeriods)-1].EndEpoch) {
				// handle showing the last page, which may hold less than 'length' amount of rows
				length = utils.Config.Chain.Config.SlotsPerEpoch - (start % utils.Config.Chain.Config.SlotsPerEpoch)
			} else {
				// handle crossing sync periods on the same page (i.e. including the earliest and latest slot of two sync periods from this validator)
				overshoot := lastShownEpoch - syncPeriods[shownEpochIndex].EndEpoch
				lastShownEpoch = syncPeriods[shownEpochIndex+1].StartEpoch + moveBack(overshoot, 1)
				limit += overshoot
				nextPeriodLimit = int64(overshoot)
			}
		}

		// retrieve sync duties from bigtable
		// note that the limit may be negative for either call, which results in the function fetching epochs for the absolute limit value in ascending ordering
		syncDuties, err := db.BigtableClient.GetValidatorSyncDutiesHistoryOrdered(validatorIndex, firstShownEpoch-limit, firstShownEpoch, ascOrdering)
		if err != nil {
			logger.Errorf("error retrieving validator sync duty data from bigtable: %v", err)
			http.Error(w, "Internal server error", http.StatusInternalServerError)
			return
		}

		if nextPeriodLimit != 0 {
			nextPeriodSyncDuties, err := db.BigtableClient.GetValidatorSyncDutiesHistoryOrdered(validatorIndex, lastShownEpoch-uint64(nextPeriodLimit), lastShownEpoch, ascOrdering)
			if err != nil {
				logger.Errorf("error retrieving second validator sync duty data from bigtable: %v", err)
				http.Error(w, "Internal server error", http.StatusInternalServerError)
				return
			}
			syncDuties = append(syncDuties, nextPeriodSyncDuties...)
		}

		// sanity check for right amount of slots in response
		if uint64(len(syncDuties))%utils.Config.Chain.Config.SlotsPerEpoch == 0 {
			// extract correct slots
			tableData = make([][]interface{}, length)
			for dataIndex, slotIndex := 0, start%utils.Config.Chain.Config.SlotsPerEpoch; slotIndex < math.MinU64((start%utils.Config.Chain.Config.SlotsPerEpoch)+length, uint64(len(syncDuties))); dataIndex, slotIndex = dataIndex+1, slotIndex+1 {
				epoch := utils.EpochOfSlot(syncDuties[slotIndex].Slot)

				slotTime := utils.SlotToTime(syncDuties[slotIndex].Slot)

				if syncDuties[slotIndex].Status == 0 && time.Since(slotTime) > time.Minute {
					syncDuties[slotIndex].Status = 2
				}
				tableData[dataIndex] = []interface{}{
					fmt.Sprintf("%d", utils.SyncPeriodOfEpoch(epoch)),
					utils.FormatEpoch(epoch),
					utils.FormatBlockSlot(syncDuties[slotIndex].Slot),
					utils.FormatSyncParticipationStatus(syncDuties[slotIndex].Status),
				}
			}
		}
	}

	data := &types.DataTableResponse{
		Draw:            draw,
		RecordsTotal:    totalCount,
		RecordsFiltered: totalCount,
		Data:            tableData,
	}

	err = json.NewEncoder(w).Encode(data)
	if err != nil {
		logger.Errorf("error enconding json response for %v route: %v", r.URL.String(), err)
		http.Error(w, "Internal server error", http.StatusInternalServerError)
		return
	}
}<|MERGE_RESOLUTION|>--- conflicted
+++ resolved
@@ -440,27 +440,18 @@
 				// it normally takes to epochs to finalize
 				if timeToWithdrawal.After(utils.EpochToTime(epoch + (epoch - latestFinalized))) {
 					tableData := make([][]interface{}, 0, 1)
-<<<<<<< HEAD
-					address := utils.WithdrawalCredentialsToAddress(validatorPageData.WithdrawCredentials)
-=======
 					var withdrawalCredentialsTemplate template.HTML
 					if address != nil {
 						withdrawalCredentialsTemplate = template.HTML(fmt.Sprintf(`<a href="/address/0x%x"><span class="text-muted">%s</span></a>`, address, utils.FormatHash(validatorPageData.WithdrawCredentials)))
 					} else {
 						withdrawalCredentialsTemplate = `<span class="text-muted">N/A</span>`
 					}
->>>>>>> 6d460fe4
 					tableData = append(tableData, []interface{}{
 						template.HTML(fmt.Sprintf(`<span class="text-muted">~ %s</span>`, utils.FormatEpoch(uint64(utils.TimeToEpoch(timeToWithdrawal))))),
 						template.HTML(fmt.Sprintf(`<span class="text-muted">~ %s</span>`, utils.FormatBlockSlot(utils.TimeToSlot(uint64(timeToWithdrawal.Unix()))))),
 						template.HTML(fmt.Sprintf(`<span class="">~ %s</span>`, utils.FormatTimeFromNow(timeToWithdrawal))),
-<<<<<<< HEAD
-						template.HTML(fmt.Sprintf(`<a href="/address/0x%x"><span class="text-muted">%s</span></a>`, address, utils.FormatAddress(address, nil, "", false, false, true))),
-						template.HTML(fmt.Sprintf(`<span class="text-muted">~ %s</span>`, utils.FormatAmount(new(big.Int).Mul(new(big.Int).SetUint64(validatorPageData.CurrentBalance-utils.Config.Chain.Config.MaxEffectiveBalance), big.NewInt(1e9)), "ETH", 6))),
-=======
 						withdrawalCredentialsTemplate,
 						template.HTML(fmt.Sprintf(`<span class="text-muted">%s</span>`, utils.FormatAmount(new(big.Int).Mul(new(big.Int).SetUint64(validatorPageData.CurrentBalance-utils.Config.Chain.Config.MaxEffectiveBalance), big.NewInt(1e9)), "ETH", 6))),
->>>>>>> 6d460fe4
 					})
 
 					validatorPageData.NextWithdrawalRow = tableData

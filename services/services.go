--- conflicted
+++ resolved
@@ -1096,19 +1096,12 @@
 		return nil, err
 	}
 	var raw json.RawMessage
-<<<<<<< HEAD
-	var block geth_types.Block
-=======
->>>>>>> a666e93b
 
 	err = client.Call(&raw, "eth_getBlockByNumber", "pending", true)
 	if err != nil {
 		return nil, fmt.Errorf("error retrieving pending block data: %v", err)
 	}
 
-<<<<<<< HEAD
-	err = json.Unmarshal(raw, &block)
-=======
 	var header *geth_types.Header
 	var body rpcBlock
 
@@ -1117,30 +1110,17 @@
 		return nil, err
 	}
 	err = json.Unmarshal(raw, &body)
->>>>>>> a666e93b
 	if err != nil {
 		return nil, err
 	}
 	txs := body.Transactions
 
-<<<<<<< HEAD
-	txs := block.Transactions()
-	logger.Infof("pending block has %v tx", len(txs))
-
-	sort.Slice(txs, func(i, j int) bool {
-		return txs[i].GasPrice().Cmp(txs[j].GasPrice()) > 0
-	})
-	if len(txs) > 1 {
-		medianGasPrice := txs[len(txs)/2].GasPrice()
-		tailGasPrice := txs[len(txs)-1].GasPrice()
-=======
 	sort.Slice(txs, func(i, j int) bool {
 		return txs[i].tx.GasPrice().Cmp(txs[j].tx.GasPrice()) > 0
 	})
 	if len(txs) > 1 {
 		medianGasPrice := txs[len(txs)/2].tx.GasPrice()
 		tailGasPrice := txs[len(txs)-1].tx.GasPrice()
->>>>>>> a666e93b
 
 		gpoData.Data.Rapid = medianGasPrice
 		gpoData.Data.Fast = tailGasPrice
@@ -1181,21 +1161,13 @@
 	if standardIndex < len(pendingTxs) {
 		gpoData.Data.Standard = pendingTxs[standardIndex].GasPrice()
 	} else {
-<<<<<<< HEAD
-		gpoData.Data.Standard = block.BaseFee()
-=======
 		gpoData.Data.Standard = header.BaseFee
->>>>>>> a666e93b
 	}
 
 	if slowIndex < len(pendingTxs) {
 		gpoData.Data.Slow = pendingTxs[slowIndex].GasPrice()
 	} else {
-<<<<<<< HEAD
-		gpoData.Data.Slow = block.BaseFee()
-=======
 		gpoData.Data.Slow = header.BaseFee
->>>>>>> a666e93b
 	}
 
 	err = db.BigtableClient.SaveGasNowHistory(gpoData.Data.Slow, gpoData.Data.Standard, gpoData.Data.Fast, gpoData.Data.Rapid)

--- conflicted
+++ resolved
@@ -150,16 +150,13 @@
 		PoolsUpdater struct {
 			Enabled bool `yaml:"enabled" envconfig:"FRONTEND_POOLS_UPDATER"`
 		} `yaml:"poolsUpdater"`
-<<<<<<< HEAD
 		SlotViz struct {
 			Enabled       bool   `yaml:"enabled" envconfig:"FRONTEND_SLOTVIZ_ENABLED"`
 			HardforkEpoch uint64 `yaml:"hardforkEpoch" envconfig:"FRONTEND_SLOTVIZ_HARDFORK_EPOCH"`
 		} `yaml:"slotViz"`
-=======
 		HttpReadTimeout  time.Duration `yaml:"httpReadTimeout" envconfig:"FRONTEND_HTTP_READ_TIMEOUT"`
 		HttpWriteTimeout time.Duration `yaml:"httpWriteTimeout" envconfig:"FRONTEND_HTTP_WRITE_TIMEOUT"`
 		HttpIdleTimeout  time.Duration `yaml:"httpIdleTimeout" envconfig:"FRONTEND_HTTP_IDLE_TIMEOUT"`
->>>>>>> 4bea5092
 	} `yaml:"frontend"`
 	Metrics struct {
 		Enabled bool   `yaml:"enabled" envconfig:"METRICS_ENABLED"`

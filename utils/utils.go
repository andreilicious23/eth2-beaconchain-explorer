--- conflicted
+++ resolved
@@ -1143,20 +1143,6 @@
 	return logFields
 }
 
-<<<<<<< HEAD
-func Int64Min(x, y int64) int64 {
-	if x < y {
-		return x
-	}
-	return y
-}
-
-func Int64Max(x, y int64) int64 {
-	if x > y {
-		return x
-	}
-	return y
-=======
 func GetSigningDomain() ([]byte, error) {
 	beaconConfig := prysm_params.BeaconConfig()
 	genForkVersion, err := hex.DecodeString(strings.Replace(Config.Chain.Config.GenesisForkVersion, "0x", "", -1))
@@ -1175,5 +1161,18 @@
 	}
 
 	return domain, err
->>>>>>> a08c7b63
+}
+
+func Int64Min(x, y int64) int64 {
+	if x < y {
+		return x
+	}
+	return y
+}
+
+func Int64Max(x, y int64) int64 {
+	if x > y {
+		return x
+	}
+	return y
 }
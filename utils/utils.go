--- conflicted
+++ resolved
@@ -905,21 +905,8 @@
 	for i, j := 0, len(s)-1; i < j; i, j = i+1, j-1 {
 		s[i], s[j] = s[j], s[i]
 	}
-<<<<<<< HEAD
-}
-
-// validator has to be appear offline if they did not attest during the last two finalized epochs
-func GetValidatorOfflineThresholdEpoch(lastFinalizedEpoch uint64) uint64 {
-	thresholdEpoch := lastFinalizedEpoch
-	if thresholdEpoch > 0 {
-		thresholdEpoch -= 1
-	}
-
-	return thresholdEpoch
 }
 
 func AddBigInts(a, b []byte) []byte {
 	return new(big.Int).Add(new(big.Int).SetBytes(a), new(big.Int).SetBytes(b)).Bytes()
-=======
->>>>>>> 15026bf8
 }
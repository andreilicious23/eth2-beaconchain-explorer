--- conflicted
+++ resolved
@@ -1221,20 +1221,6 @@
 	return domain, err
 }
 
-<<<<<<< HEAD
-func Int64Min(x, y int64) int64 {
-	if x < y {
-		return x
-	}
-	return y
-}
-
-func Int64Max(x, y int64) int64 {
-	if x > y {
-		return x
-	}
-	return y
-=======
 // SlotsPerSyncCommittee returns the count of slots per sync committee period
 func SlotsPerSyncCommittee() uint64 {
 	return Config.Chain.Config.EpochsPerSyncCommitteePeriod * Config.Chain.Config.SlotsPerEpoch
@@ -1284,5 +1270,18 @@
 		}
 	}
 	return *stats
->>>>>>> 982cddbc
+}
+
+func Int64Min(x, y int64) int64 {
+	if x < y {
+		return x
+	}
+	return y
+}
+
+func Int64Max(x, y int64) int64 {
+	if x > y {
+		return x
+	}
+	return y
 }
package utils

import (
	"bytes"
	"database/sql"
	"encoding/base64"
	"encoding/hex"
	"eth2-exporter/price"
	"eth2-exporter/types"
	"fmt"
	"html"
	"html/template"
	"math"
	"math/big"
	"net/url"
	"strconv"
	"strings"
	"time"

	"github.com/prysmaticlabs/go-bitfield"
	"github.com/shopspring/decimal"

	"github.com/ethereum/go-ethereum/common"
	"golang.org/x/text/language"
	"golang.org/x/text/message"

	itypes "github.com/gobitfly/eth-rewards/types"
)

func FormatMessageToHtml(message string) template.HTML {
	message = fmt.Sprint(strings.Replace(message, "Error: ", "", 1))
	return template.HTML(message)
}

// FormatSyncParticipationStatus will return a user-friendly format for an sync-participation-status number
func FormatSyncParticipationStatus(status uint64) template.HTML {
	if status == 0 {
		return `<span class="badge badge-pill bg-light text-dark" style="font-size: 12px; font-weight: 500;">Scheduled</span>`
	} else if status == 1 {
		return `<span class="badge badge-pill bg-success text-white" style="font-size: 12px; font-weight: 500;">Participated</span>`
	} else if status == 2 {
		return `<span class="badge badge-pill bg-danger text-white" style="font-size: 12px; font-weight: 500;">Missed</span>`
	} else if status == 3 {
		return `<span class="badge badge-pill bg-warning text-white" style="font-size: 12px; font-weight: 500;">No Block</span>`
	} else {
		return "Unknown"
	}
}

// FormatAttestationStatus will return a user-friendly attestation for an attestation status number
func FormatAttestationStatus(status uint64) template.HTML {
	if status == 0 {
		return `<span class="badge badge-pill bg-light text-dark" style="font-size: 12px; font-weight: 500;">Scheduled</span>`
	} else if status == 1 {
		return `<span class="badge badge-pill bg-success text-white" style="font-size: 12px; font-weight: 500;">Attested</span>`
	} else if status == 2 {
		return `<span class="badge badge-pill bg-warning text-white" style="font-size: 12px; font-weight: 500;">Missed</span>`
	} else if status == 3 {
		return `<span class="badge badge-pill bg-warning text-white" style="font-size: 12px; font-weight: 500;">Missed (Orphaned)</span>`
	} else {
		return "Unknown"
	}
}

// FormatAttestationStatusShort will return a user-friendly attestation for an attestation status number
func FormatAttestationStatusShort(status uint64) template.HTML {
	if status == 0 {
		return `<span title="Scheduled" data-toggle="tooltip" class="badge badge-pill bg-light text-dark" style="font-size: 12px; font-weight: 500;">Sche.</span>`
	} else if status == 1 {
		return `<span title="Attested" data-toggle="tooltip" class="badge badge-pill bg-success text-white" style="font-size: 12px; font-weight: 500;">Att.</span>`
	} else if status == 2 {
		return `<span title="Missed" data-toggle="tooltip" class="badge badge-pill bg-warning text-white" style="font-size: 12px; font-weight: 500;">Miss.</span>`
	} else if status == 3 {
		return `<span title="Missed (Orphaned)" data-toggle="tooltip" class="badge badge-pill bg-warning text-white" style="font-size: 12px; font-weight: 500;">Orph.</span>`
	} else if status == 4 {
		return `<span title="Inactivity Leak" data-toggle="tooltip" class="badge badge-pill bg-danger text-white" style="font-size: 12px; font-weight: 500;">Leak</span>`
	} else if status == 5 {
		return `<span title="Inactive" data-toggle="tooltip" class="badge badge-pill bg-light text-dark" style="font-size: 12px; font-weight: 500;">Inac.</span>`
	} else {
		return "Unknown"
	}
}

// FormatAttestorAssignmentKey will format attestor assignment keys
func FormatAttestorAssignmentKey(AttesterSlot, CommitteeIndex, MemberIndex uint64) string {
	return fmt.Sprintf("%v-%v-%v", AttesterSlot, CommitteeIndex, MemberIndex)
}

// FormatBalance will return a string for a balance
func FormatBalance(balanceInt uint64, currency string) template.HTML {
	exchangeRate := ExchangeRateForCurrency(currency)
	balance := FormatFloat((float64(balanceInt)/float64(1e9))*float64(exchangeRate), 2)

	return template.HTML(balance + " " + currency)
}

// FormatBalance will return a string for a balance
func FormatEligibleBalance(balanceInt uint64, currency string) template.HTML {
	if balanceInt == 0 {
		return `<span class="text-small text-muted">Calculating...</span>`
	}
	exchangeRate := ExchangeRateForCurrency(currency)
	balance := FormatFloat((float64(balanceInt)/float64(1e9))*float64(exchangeRate), 2)

	return template.HTML(balance)
}

func FormatBalanceSql(balanceInt sql.NullInt64, currency string) template.HTML {
	if !balanceInt.Valid {
		return template.HTML("0 " + currency)
	}
	exchangeRate := ExchangeRateForCurrency(currency)
	balance := FormatFloat((float64(balanceInt.Int64)/float64(1e9))*float64(exchangeRate), 5)

	return template.HTML(balance + " " + currency)
}

func FormatBalanceGwei(balance *int64, currency string) template.HTML {
	if currency == "ETH" {
		if balance == nil {
			return template.HTML("<span> 0.00000 " + currency + "</span>")
		} else if *balance == 0 {
			return template.HTML("0")
		}

		balanceF := float64(*balance)
		if balanceF < 0 {
			return template.HTML(fmt.Sprintf("<span class=\"text-danger\">%.0f GWei</span>", balanceF))
		}
		return template.HTML(fmt.Sprintf("<span class=\"text-success\">+%.0f GWei</span>", balanceF))
	}
	return FormatBalanceChange(balance, currency)
}

func FormatBalanceChangeFormated(balance *int64, currencyName string, details *itypes.ValidatorEpochIncome) template.HTML {

	income := ""
	if details != nil {

		income += fmt.Sprintf("Att. Source: %s GWei<br/>", FormatAddCommasFormated(float64(int64(details.AttestationSourceReward)-int64(details.AttestationSourcePenalty)), 0))
		income += fmt.Sprintf("Att. Target: %s GWei<br/>", FormatAddCommasFormated(float64(int64(details.AttestationTargetReward)-int64(details.AttestationTargetPenalty)), 0))
		income += fmt.Sprintf("Att. Head Vote: %s GWei<br/>", FormatAddCommasFormated(float64(details.AttestationHeadReward), 0))

		if details.FinalityDelayPenalty > 0 {
			income += fmt.Sprintf("Finality Delay Penalty: %s GWei<br/>", FormatAddCommasFormated(float64(details.FinalityDelayPenalty)*-1, 0))
		}

		if details.ProposerSlashingInclusionReward > 0 {
			income += fmt.Sprintf("Proposer Slashing Inc. Reward: %s GWei<br/>", FormatAddCommasFormated(float64(details.ProposerSlashingInclusionReward), 0))
		}

		if details.ProposerAttestationInclusionReward > 0 {
			income += fmt.Sprintf("Proposer Att. Inc. Reward: %s GWei<br/>", FormatAddCommasFormated(float64(details.ProposerAttestationInclusionReward), 0))
		}

		if details.ProposerSyncInclusionReward > 0 {
			income += fmt.Sprintf("Proposer Sync Inc. Reward: %s GWei<br/>", FormatAddCommasFormated(float64(details.ProposerSyncInclusionReward), 0))
		}

		if details.SyncCommitteeReward > 0 {
			income += fmt.Sprintf("Sync Comm. Reward: %s GWei<br/>", FormatAddCommasFormated(float64(details.SyncCommitteeReward), 0))
		}

		if details.SyncCommitteePenalty > 0 {
			income += fmt.Sprintf("Sync Comm. Penalty: %s GWei<br/>", FormatAddCommasFormated(float64(details.SyncCommitteePenalty)*-1, 0))
		}

		if details.SlashingReward > 0 {
			income += fmt.Sprintf("Slashing Reward: %s GWei<br/>", FormatAddCommasFormated(float64(details.SlashingReward), 0))
		}

		if details.SlashingPenalty > 0 {
			income += fmt.Sprintf("Slashing Penalty: %s GWei<br/>", FormatAddCommasFormated(float64(details.SlashingPenalty)*-1, 0))
		}

		income += fmt.Sprintf("Total: %s GWei", FormatAddCommasFormated(float64(details.TotalClRewards()), 0))
	}

	if currencyName == "ETH" {
		if balance == nil || *balance == 0 {
			return template.HTML("<span class=\"float-right\">0 GWei</span>")
		}
		if *balance < 0 {
			return template.HTML(fmt.Sprintf("<span title='%s' data-html=\"true\" data-toggle=\"tooltip\" class=\"text-danger float-right\">%s GWei</span>", income, FormatAddCommasFormated(float64(*balance), 0)))
		}
		return template.HTML(fmt.Sprintf("<span title='%s' data-html=\"true\" data-toggle=\"tooltip\" class=\"text-success float-right\">+%s GWei</span>", income, FormatAddCommasFormated(float64(*balance), 0)))
	} else {
		if balance == nil {
			return template.HTML("<span class=\"float-right\">0 " + currencyName + "</span>")
		}
		if *balance == 0 {
			return template.HTML("pending")
		}

		balanceF := float64(*balance) / float64(1e9)
		exchangeRate := ExchangeRateForCurrency(currencyName)
		value := balanceF * float64(exchangeRate)

		if *balance < 0 {
			return template.HTML(fmt.Sprintf("<span class=\"text-danger float-right\" data-toggle=\"tooltip\" data-placement=\"top\" title=\"%f\">%s %s</span>", value, FormatAddCommasFormated(value, 2), currencyName))
		}
		return template.HTML(fmt.Sprintf("<span class=\"text-success float-right\" data-toggle=\"tooltip\" data-placement=\"top\" title=\"%f\">+%s %s</span>", value, FormatAddCommasFormated(value, 2), currencyName))
	}
}

// FormatBalanceChange will return a string for a balance change
func FormatBalanceChange(balance *int64, currency string) template.HTML {
	balanceF := float64(*balance) / float64(1e9)
	if currency == "ETH" {
		if balance == nil || *balance == 0 {
			return template.HTML("<span> 0 " + currency + "</span>")
		}

		if balanceF < 0 {
			return template.HTML(fmt.Sprintf("<span class=\"text-danger float-right\">%s GWei</span>", FormatAddCommasFormated(float64(*balance), 0)))
		}
		return template.HTML(fmt.Sprintf("<span class=\"text-success float-right\">+%s GWei</span>", FormatAddCommasFormated(float64(*balance), 0)))
	} else {
		if balance == nil {
			return template.HTML("<span> 0 " + currency + "</span>")
		}
		exchangeRate := ExchangeRateForCurrency(currency)
		balanceFormated := FormatFloat(balanceF*float64(exchangeRate), 2)

		if *balance > 0 {
			return template.HTML("<span class=\"text-success\">" + balanceFormated + " " + currency + "</span>")
		}
		if *balance < 0 {
			return template.HTML("<span class=\"text-danger\">" + balanceFormated + " " + currency + "</span>")
		}

		return template.HTML("pending")

	}
}

// FormatBalance will return a string for a balance
func FormatBalanceShort(balanceInt uint64, currency string) template.HTML {
	exchangeRate := ExchangeRateForCurrency(currency)
	balance := FormatFloat((float64(balanceInt)/float64(1e9))*float64(exchangeRate), 2)

	return template.HTML(balance)
}

func FormatAddCommasFormated(num float64, precision uint) template.HTML {
	p := message.NewPrinter(language.English)
	s := p.Sprintf(fmt.Sprintf("%%.%vf", precision), num)
	if precision > 0 {
		s = strings.TrimRight(strings.TrimRight(s, "0"), ".")
	}
	return template.HTML(strings.ReplaceAll(string([]rune(p.Sprintf(s, num))), ",", `<span class="thousands-separator"></span>`))
}

func FormatAddCommas(n uint64) template.HTML {
	number := FormatFloat(float64(n), 2)

	number = strings.ReplaceAll(number, ",", `<span class="thousands-separator"></span>`)
	return template.HTML(number)
}

// FormatBlockRoot will return the block-root formated as html
func FormatBlockRoot(blockRoot []byte) template.HTML {
	copyBtn := CopyButton(hex.EncodeToString(blockRoot))
	if len(blockRoot) < 32 {
		return "N/A"
	}
	return template.HTML(fmt.Sprintf("<a href=\"/slot/%x\">%v</a>%v", blockRoot, FormatHash(blockRoot), copyBtn))
}

// FormatBlockSlot will return the block-slot formated as html
func FormatBlockSlot(blockSlot uint64) template.HTML {
	return template.HTML(fmt.Sprintf("<a href=\"/slot/%d\">%s</a>", blockSlot, FormatAddCommas(blockSlot)))
}

// FormatAttestationInclusionSlot will return the block-slot formated as html
func FormatAttestationInclusionSlot(blockSlot uint64) template.HTML {
	if blockSlot == 0 {
		return template.HTML("-")
	} else {
		return FormatBlockSlot(blockSlot)
	}
}

// FormatAttestationInclusionSlot will return the block-slot formated as html
func FormatInclusionDelay(inclusionSlot uint64, delay int64) template.HTML {
	if inclusionSlot == 0 {
		return template.HTML("-")
	} else if delay > 32 {
		return template.HTML(fmt.Sprintf("<span class=\"text-danger\">%[1]d</span>", delay))
	} else if delay > 3 {
		return template.HTML(fmt.Sprintf("<span class=\"text-warning\">%[1]d</span>", delay))
	} else {
		return template.HTML(fmt.Sprintf("<span class=\"text-success\">%[1]d</span>", delay))
	}
}

// FormatSlotToTimestamp will return the time elapsed since blockSlot
func FormatSlotToTimestamp(blockSlot uint64) template.HTML {
	time := SlotToTime(blockSlot)
	return FormatTimestamp(time.Unix())
}

// FormatBlockStatus will return an html status for a block.
func FormatBlockStatus(status uint64) template.HTML {
	// genesis <span class="badge text-dark" style="background: rgba(179, 159, 70, 0.8) none repeat scroll 0% 0%;">Genesis</span>
	if status == 0 {
		return `<span class="badge badge-pill bg-light text-dark" style="font-size: 12px; font-weight: 500;">Scheduled</span>`
	} else if status == 1 {
		return `<span class="badge badge-pill bg-success text-white" style="font-size: 12px; font-weight: 500;">Proposed</span>`
	} else if status == 2 {
		return `<span class="badge badge-pill bg-warning text-white" style="font-size: 12px; font-weight: 500;">Missed</span>`
	} else if status == 3 {
		return `<span class="badge badge-pill bg-secondary text-white" style="font-size: 12px; font-weight: 500;">Missed (Orphaned)</span>`
	} else {
		return "Unknown"
	}
}

// FormatBlockStatusShort will return an html status for a block.
func FormatBlockStatusShort(status uint64) template.HTML {
	// genesis <span class="badge text-dark" style="background: rgba(179, 159, 70, 0.8) none repeat scroll 0% 0%;">Genesis</span>
	if status == 0 {
		return `<span title="Scheduled" data-toggle="tooltip" class="badge badge-pill bg-light text-dark" style="font-size: 12px; font-weight: 500;">Sche.</span>`
	} else if status == 1 {
		return `<span title="Proposed" data-toggle="tooltip" class="badge badge-pill bg-success text-white" style="font-size: 12px; font-weight: 500;">Prop.</span>`
	} else if status == 2 {
		return `<span title="Missed" data-toggle="tooltip" class="badge badge-pill bg-warning text-white" style="font-size: 12px; font-weight: 500;">Miss.</span>`
	} else if status == 3 {
		return `<span title="Missed (Orphaned)" data-toggle="tooltip" class="badge badge-pill bg-secondary text-white" style="font-size: 12px; font-weight: 500;">Orph.</span>`
	} else {
		return "Unknown"
	}
}

func FormatTransactionType(txnType uint8) string {
	switch txnType {
	case 0:
		return "0 (legacy)"
	case 1:
		return "1 (Access-list)"
	case 2:
		return "2 (EIP-1559)"
	default:
		return fmt.Sprintf("%v (???)", txnType)
	}
}

// FormatCurrentBalance will return the current balance formated as string with 9 digits after the comma (1 gwei = 1e9 eth)
func FormatCurrentBalance(balanceInt uint64, currency string) template.HTML {
	if currency == "ETH" {
		exchangeRate := ExchangeRateForCurrency(currency)
		balance := float64(balanceInt) / float64(1e9)
		return template.HTML(fmt.Sprintf("%.5f %v", balance*exchangeRate, currency))
	} else {
		exchangeRate := ExchangeRateForCurrency(currency)
		balance := FormatFloat((float64(balanceInt)/float64(1e9))*float64(exchangeRate), 2)

		return template.HTML(fmt.Sprintf(`%s %v`, balance, currency))
	}
}

// FormatDepositAmount will return the deposit amount formated as string
func FormatDepositAmount(balanceInt uint64, currency string) template.HTML {
	exchangeRate := ExchangeRateForCurrency(currency)
	balance := float64(balanceInt) / float64(1e9)
	return template.HTML(fmt.Sprintf("%.0f %v", balance*exchangeRate, currency))
}

// FormatEffectiveBalance will return the effective balance formated as string with 1 digit after the comma
func FormatEffectiveBalance(balanceInt uint64, currency string) template.HTML {
	exchangeRate := ExchangeRateForCurrency(currency)
	balance := float64(balanceInt) / float64(1e9)
	return template.HTML(fmt.Sprintf("%.1f %v", balance*exchangeRate, currency))
}

// FormatEpoch will return the epoch formated as html
func FormatEpoch(epoch uint64) template.HTML {
	return template.HTML(fmt.Sprintf("<a href=\"/epoch/%d\">%s</a>", epoch, FormatAddCommas(epoch)))
}

// FormatEth1AddressString will return the eth1-address formated as html string
func FormatEth1AddressString(addr []byte) template.HTML {
	eth1Addr := common.BytesToAddress(addr)
	return template.HTML(eth1Addr.Hex())
}

// FormatEth1AddressString will return the eth1-address formated as html string
func FormatEth1AddressStringLowerCase(addr []byte) template.HTML {
	return template.HTML(fmt.Sprintf("0x%x", addr))
}

// FormatEth1Address will return the eth1-address formated as html
func FormatEth1Address(addr []byte) template.HTML {
	copyBtn := CopyButton(hex.EncodeToString(addr))
	eth1Addr := common.BytesToAddress(addr)

	if Config.Chain.Config.ConfigName == "prater" {
		return template.HTML(fmt.Sprintf("<a href=\"/address/0x%x\" class=\"text-monospace\">%s…</a>%s", addr, eth1Addr.Hex()[:8], copyBtn))
	}
	if Config.Chain.Config.ConfigName == "ropsten" {
		return template.HTML(fmt.Sprintf("<a href=\"/address/0x%x\" class=\"text-monospace\">%s…</a>%s", addr, eth1Addr.Hex()[:8], copyBtn))
	}
	if Config.Chain.Config.ConfigName == "sepolia" {
		return template.HTML(fmt.Sprintf("<a href=\"/address/0x%x\" class=\"text-monospace\">%s…</a>%s", addr, eth1Addr.Hex()[:8], copyBtn))
	}
	return template.HTML(fmt.Sprintf("<a href=\"/address/0x%x\" class=\"text-monospace\">%s…</a>%s", addr, eth1Addr.Hex()[:8], copyBtn))
}

// FormatEth1Block will return the eth1-block formated as html
func FormatEth1Block(block uint64) template.HTML {
	if Config.Chain.Config.ConfigName == "prater" {
		return template.HTML(fmt.Sprintf("<a href=\"/block/%[1]d\">%[1]d</a>", block))
	}
	if Config.Chain.Config.ConfigName == "ropsten" {
		return template.HTML(fmt.Sprintf("<a href=\"/block/%[1]d\">%[1]d</a>", block))
	}
	if Config.Chain.Config.ConfigName == "sepolia" {
		return template.HTML(fmt.Sprintf("<a href=\"/block/%[1]d\">%[1]d</a>", block))
	}
	return template.HTML(fmt.Sprintf("<a href=\"/block/%[1]d\">%[1]d</a>", block))
}

// FormatEth1BlockHash will return the eth1-block formated as html
func FormatEth1BlockHash(block []byte) template.HTML {
	copyBtn := CopyButton(hex.EncodeToString(block))
	if Config.Chain.Config.ConfigName == "prater" {
		return template.HTML(fmt.Sprintf("<a href=\"/block/%#[1]x\">%#[1]x</a>%s", block, copyBtn))
	}
	if Config.Chain.Config.ConfigName == "ropsten" {
		return template.HTML(fmt.Sprintf("<a href=\"/block/%#[1]x\">%#[1]x</a>%s", block, copyBtn))
	}
	if Config.Chain.Config.ConfigName == "sepolia" {
		return template.HTML(fmt.Sprintf("<a href=\"/block/%#[1]x\">%#[1]x</a>%s", block, copyBtn))
	}
	return template.HTML(fmt.Sprintf("<a href=\"/block/%#[1]x\">%[1]x</a>%s", block, copyBtn))
}

// FormatEth1TxHash will return the eth1-tx-hash formated as html
func FormatEth1TxHash(hash []byte) template.HTML {
	copyBtn := CopyButton(hex.EncodeToString(hash))

	if Config.Chain.Config.ConfigName == "prater" {
		return template.HTML(fmt.Sprintf(`<i class="fas fa-male mr-2"></i><a style="font-family: 'Roboto Mono'" href="/tx/0x%x">0x%v…</a>%v`, hash, hex.EncodeToString(hash)[:6], copyBtn))
	}
	if Config.Chain.Config.ConfigName == "ropsten" {
		return template.HTML(fmt.Sprintf(`<i class="fas fa-male mr-2"></i><a style="font-family: 'Roboto Mono'" href="/tx/0x%x">0x%v…</a>%v`, hash, hex.EncodeToString(hash)[:6], copyBtn))
	}
	return template.HTML(fmt.Sprintf(`<i class="fas fa-male mr-2"></i><a style="font-family: 'Roboto Mono'" href="/tx/0x%x">0x%v…</a>%v`, hash, hex.EncodeToString(hash)[:6], copyBtn))
}

// FormatGlobalParticipationRate will return the global-participation-rate formated as html
func FormatGlobalParticipationRate(e uint64, r float64, currency string) template.HTML {
	if e == 0 {
		return `<span class="text-small text-muted">Calculating...</span>`
	}
	p := message.NewPrinter(language.English)
	rr := fmt.Sprintf("%.2f%%", r*100)
	tpl := `
	<div style="position:relative;width:inherit;height:inherit;">
	  %.0[1]f <small class="text-muted ml-3">(%[2]v)</small>
	  <div class="progress" style="position:absolute;bottom:-6px;width:100%%;height:4px;">
		<div class="progress-bar" role="progressbar" style="width: %[2]v;" aria-valuenow="%[2]v" aria-valuemin="0" aria-valuemax="100"></div>
	  </div>
	</div>`
	return template.HTML(p.Sprintf(tpl, float64(e)/1e9*price.GetEthPrice(currency), rr))
}

func FormatEtherValue(symbol string, ethPrice *big.Float, currentPrice template.HTML) template.HTML {
	p := message.NewPrinter(language.English)
	ep, _ := ethPrice.Float64()
	return template.HTML(p.Sprintf(`<span>%s %.2f</span> <span class="text-muted">@ %s/ETH</span>`, symbol, ep, currentPrice))
}

// FormatGraffiti will return the graffiti formated as html
func FormatGraffiti(graffiti []byte) template.HTML {
	s := strings.Map(fixUtf, string(bytes.Trim(graffiti, "\x00")))
	h := template.HTMLEscapeString(s)
	if len(s) <= 6 {
		return template.HTML(fmt.Sprintf(`<span aria-graffiti="%#x">%s</span>`, graffiti, h))
	}
	if len(h) >= 8 {
		return template.HTML(fmt.Sprintf(`<span aria-graffiti="%#x" data-toggle="tooltip" data-placement="top" title="%s">%s...</span>`, graffiti, h, h[:8]))
	}
	return template.HTML(fmt.Sprintf(`<span aria-graffiti="%#x" data-toggle="tooltip" data-placement="top" title="%s">%s...</span>`, graffiti, h, h[:]))
}

// FormatGraffitiAsLink will return the graffiti formated as html-link
func FormatGraffitiAsLink(graffiti []byte) template.HTML {
	s := strings.Map(fixUtf, string(bytes.Trim(graffiti, "\x00")))
	h := template.HTMLEscapeString(s)
	u := url.QueryEscape(s)
	return template.HTML(fmt.Sprintf("<span aria-graffiti=\"%#x\"><a href=\"/slots?q=%s\">%s</a></span>", graffiti, u, h))
}

// FormatHash will return a hash formated as html
// hash is required, trunc is optional.
// Only the first value in trunc_opt will be used.
func FormatHash(hash []byte, trunc_opt ...bool) template.HTML {
	trunc := true
	if len(trunc_opt) > 0 {
		trunc = trunc_opt[0]
	}

	// return template.HTML(fmt.Sprintf("<span class=\"text-monospace\">0x%x</span>", hash))
	if len(hash) > 3 && trunc {
		return template.HTML(fmt.Sprintf("<span class=\"text-monospace\">%#x…%x</span>", hash[:2], hash[len(hash)-2:]))
	}
	return template.HTML(fmt.Sprintf("<span class=\"text-monospace\">%#x</span>", hash))
}

<<<<<<< HEAD
// WithdrawalCredentialsToAddress converts
func WithdrawalCredentialsToAddress(credentials []byte) []byte {
	if len(credentials) > 12 && bytes.Equal(credentials[:1], []byte{0x01}) {
		return credentials[12:]
	}

	return credentials
}

func FormatHashWithCopy(hash []byte) template.HTML {
	copyBtn := CopyButton(hex.EncodeToString(hash))
	if len(hash) == 0 {
		return "N/A"
	}
	return template.HTML(fmt.Sprintf(`<span>%v</span> %v`, FormatHash(hash), copyBtn))
=======
func formatWithdrawalHash(hash []byte) template.HTML {
	var colorClass string
	if hash[0] == 0x01 {
		colorClass = "text-success"
	} else {
		colorClass = "text-warning"
	}

	return template.HTML(fmt.Sprintf("<span class=\"text-monospace %s\">%#x</span><span class=\"text-monospace\">%x…%x</span>", colorClass, hash[:1], hash[1:2], hash[len(hash)-2:]))
>>>>>>> 4117c8a4
}

func FormatWithdawalCredentials(hash []byte, addCopyButton bool) template.HTML {
	if len(hash) != 32 {
		return "INVALID CREDENTIALS"
	}

	if hash[0] == 0x01 {
		text := fmt.Sprintf("<a href=\"/address/0x%x\">%s</a>", hash[12:], formatWithdrawalHash(hash))
		if addCopyButton {
			text += fmt.Sprintf("<i class=\"fa fa-copy text-muted p-1\" role=\"button\" data-toggle=\"tooltip\" title=\"Copy to clipboard\" data-clipboard-text=\"%#x\"></i>", hash)
		}
		return template.HTML(text)
	} else {
		return formatWithdrawalHash(hash)
	}
}

func FormatName(name string, trunc_opt ...bool) template.HTML {
	trunc := true
	if len(trunc_opt) > 0 {
		trunc = trunc_opt[0]
	}

	// return template.HTML(fmt.Sprintf("<span class=\"text-monospace\">0x%x</span>", hash))
	if len(name) > 8 && trunc {
		return template.HTML(fmt.Sprintf("<span class=\"text-monospace\">%s…</span>", name[:8]))
	}
	return template.HTML(fmt.Sprintf("<span class=\"text-monospace\">%s</span>", name))
}

func AddCopyButton(element template.HTML, copyContent string) template.HTML {
	return template.HTML(fmt.Sprintf(`<span title="%s" data-toggle="tooltip">%v<span>`, copyContent, element)) + " " + template.HTML(CopyButton(copyContent))
}

func CopyButton(clipboardText interface{}) string {
	return fmt.Sprintf(`<i class="fa fa-copy text-muted text-white ml-2 p-1" style="opacity: .8;" role="button" data-toggle="tooltip" title="Copy to clipboard" data-clipboard-text=0x%v></i>`, clipboardText)
}

func CopyButtonText(clipboardText interface{}) string {
	return fmt.Sprintf(`<i class="fa fa-copy text-muted ml-2 p-1" role="button" data-toggle="tooltip" title="Copy to clipboard" data-clipboard-text=%v></i>`, clipboardText)
}

func CopyButtonWithTitle(clipboardText interface{}, title string) string {
	return fmt.Sprintf(`<i class="fa fa-copy text-muted ml-2 p-1" role="button" data-toggle="tooltip" title="%v" data-clipboard-text=0x%v></i>`, title, clipboardText)
}

func Reverse(s string) string {
	runes := []rune(s)
	for i, j := 0, len(runes)-1; i < j; i, j = i+1, j-1 {
		runes[i], runes[j] = runes[j], runes[i]
	}
	return string(runes)
}

func FormatBitvector(b []byte) template.HTML {
	return formatBits(b, len(b)*8)
}

func FormatBitlist(b []byte) template.HTML {
	p := bitfield.Bitlist(b)
	return formatBits(p.BytesNoTrim(), int(p.Len()))
}

func formatBits(b []byte, length int) template.HTML {
	var buf strings.Builder
	buf.WriteString("<div class=\"text-bitfield text-monospace\">")
	perLine := 8
	for y := 0; y < len(b); y += perLine {
		start, end := y*8, (y+perLine)*8
		if end >= length {
			end = length
		}
		for x := start; x < end; x++ {
			if x%8 == 0 {
				if x != 0 {
					buf.WriteString("</span> ")
				}
				buf.WriteString("<span>")
			}
			bit := BitAtVector(b, x)
			if bit {
				buf.WriteString("1")
			} else {
				buf.WriteString("0")
			}
		}
		buf.WriteString("</span><br/>")
	}
	buf.WriteString("</div>")
	return template.HTML(buf.String())
}

func formatBitvectorValidators(bits []byte, validators []uint64) template.HTML {
	invalidLen := false
	if len(bits)*8 != len(validators) {
		invalidLen = true
	}
	var buf strings.Builder
	buf.WriteString("<pre class=\"text-monospace\" style=\"font-size:1rem;\">")
	for i := 0; i < len(bits)*8; i++ {
		if invalidLen {
			if BitAtVector(bits, i) {
				buf.WriteString("1")
			} else {
				buf.WriteString("0")
			}
		} else {
			val := validators[i]
			if BitAtVector(bits, i) {
				buf.WriteString(fmt.Sprintf("<a title=\"Validator %[1]d\" href=\"/validator/%[1]d\">1</a>", val))
			} else {
				buf.WriteString(fmt.Sprintf("<a title=\"Validator %[1]d\" href=\"/validator/%[1]d\">0</a>", val))
			}
		}

		if (i+1)%64 == 0 {
			buf.WriteString("\n")
		} else if (i+1)%8 == 0 {
			buf.WriteString(" ")
		}
	}
	buf.WriteString("</pre>")
	return template.HTML(buf.String())
}

func FormatParticipation(v float64) template.HTML {
	return template.HTML(fmt.Sprintf("<span>%.2f %%</span>", v*100.0))
}

// FormatIncome will return a string for a balance
func FormatIncome(balanceInt int64, currency string) template.HTML {

	decimals := 2

	if currency == "ETH" {
		decimals = 5
	}

	exchangeRate := ExchangeRateForCurrency(currency)
	balance := (float64(balanceInt) / float64(1e9)) * float64(exchangeRate)
	balanceFormated := FormatFloat(balance, decimals)

	if balance > 0 {
		return template.HTML(fmt.Sprintf(`<span class="text-success"><b>+%s %v</b></span>`, balanceFormated, currency))
	} else if balance < 0 {
		return template.HTML(fmt.Sprintf(`<span class="text-danger"><b>%s %v</b></span>`, balanceFormated, currency))
	} else {
		return template.HTML(fmt.Sprintf(`<b>%s %v</b>`, balanceFormated, currency))
	}
}

func FormatIncomeSql(balanceInt sql.NullInt64, currency string) template.HTML {

	if !balanceInt.Valid {
		return template.HTML(fmt.Sprintf(`<b>0 %v</b>`, currency))
	}

	exchangeRate := ExchangeRateForCurrency(currency)
	balance := float64(balanceInt.Int64) / float64(1e9)

	if balance > 0 {
		return template.HTML(fmt.Sprintf(`<span class="text-success"><b>+%v %v</b></span>`, FormatFloat(balance*exchangeRate, 5), currency))
	} else if balance < 0 {
		return template.HTML(fmt.Sprintf(`<span class="text-danger"><b>%v %v</b></span>`, FormatFloat(balance*exchangeRate, 5), currency))
	} else {
		return template.HTML(fmt.Sprintf(`<b>%v %v</b>`, balance*exchangeRate, currency))
	}
}

func FormatSqlInt64(i sql.NullInt64) template.HTML {
	if !i.Valid {
		return "-"
	} else {
		return template.HTML(fmt.Sprintf(`%v`, i.Int64))
	}
}

// FormatPercentage will return a string for a percentage
func FormatPercentage(percentage float64) string {
	if math.IsInf(percentage, 0) || math.IsNaN(percentage) {
		return fmt.Sprintf("%.0f", float64(0))
	}
	return fmt.Sprintf("%.0f", percentage*float64(100))
}

// FormatPercentageWithPrecision will return a string for a percentage
func FormatPercentageWithPrecision(percentage float64, precision int) string {
	return fmt.Sprintf("%."+strconv.Itoa(precision)+"f", percentage*float64(100))
}

// FormatPercentageWithGPrecision will return a string for a percentage the maximum number of significant digits (trailing zeros are removed).
func FormatPercentageWithGPrecision(percentage float64, precision int) string {
	return fmt.Sprintf("%."+strconv.Itoa(precision)+"g", percentage*float64(100))
}

// FormatPublicKey will return html formatted text for a validator-public-key
func FormatPublicKey(validator []byte) template.HTML {
	copyBtn := CopyButton(hex.EncodeToString(validator))
	// return template.HTML(fmt.Sprintf("<i class=\"fas fa-male\"></i> <a href=\"/validator/0x%x\">%v</a>", validator, FormatHash(validator)))
	return template.HTML(fmt.Sprintf(`<i class="fas fa-male mr-2"></i><a style="font-family: 'Roboto Mono'" href="/validator/0x%x">0x%v…</a>%v`, validator, hex.EncodeToString(validator)[:6], copyBtn))
}

func FormatMachineName(machineName string) template.HTML {
	if machineName == "" {
		machineName = "Default"
	}
	return template.HTML(fmt.Sprintf("<i class=\"fas fa-hdd\"></i> %v", machineName))
}

// FormatTimestamp will return a timestamp formated as html. This is supposed to be used together with client-side js
func FormatTimestamp(ts int64) template.HTML {
	return template.HTML(fmt.Sprintf("<span class=\"timestamp\" title=\"%v\" data-toggle=\"tooltip\" data-placement=\"top\" data-timestamp=\"%d\"></span>", time.Unix(ts, 0), ts))
}

// FormatTs will return a timestamp formated as html. This is supposed to be used together with client-side js
func FormatTsWithoutTooltip(ts int64) template.HTML {
	return template.HTML(fmt.Sprintf("<span class=\"timestamp\" data-timestamp=\"%d\"></span>", ts))
}

// FormatTimestamp will return a timestamp formated as html. This is supposed to be used together with client-side js
func FormatTimestampTs(ts time.Time) template.HTML {
	return template.HTML(fmt.Sprintf("<span class=\"timestamp\" title=\"%v\" data-timestamp=\"%d\"></span>", ts, ts.Unix()))
}

// FormatValidatorStatus will return the validator-status formated as html
// possible states
// pending, active_online, active_offline, exiting_online, exciting_offline, slashing_online, slashing_offline, exited, slashed
func FormatValidatorStatus(status string) template.HTML {
	if status == "deposited" || status == "deposited_valid" || status == "deposited_invalid" {
		return "<span><b>Deposited</b></span>"
	} else if status == "pending" {
		return "<span><b>Pending</b></span>"
	} else if status == "active_online" {
		return "<b>Active</b> <i class=\"fas fa-power-off fa-sm text-success\"></i>"
	} else if status == "active_offline" {
		return "<span data-toggle=\"tooltip\" title=\"No attestation in the last 2 epochs\"><b>Active</b> <i class=\"fas fa-power-off fa-sm text-danger\"></i></span>"
	} else if status == "exiting_online" {
		return "<b>Exiting</b> <i class=\"fas fa-power-off fa-sm text-success\"></i>"
	} else if status == "exiting_offline" {
		return "<span data-toggle=\"tooltip\" title=\"No attestation in the last 2 epochs\"><b>Exiting</b> <i class=\"fas fa-power-off fa-sm text-danger\"></i></span>"
	} else if status == "slashing_online" {
		return "<b>Slashing</b> <i class=\"fas fa-power-off fa-sm text-success\"></i>"
	} else if status == "slashing_offline" {
		return "<span data-toggle=\"tooltip\" title=\"No attestation in the last 2 epochs\"><b>Slashing</b> <i class=\"fas fa-power-off fa-sm text-danger\"></i></span>"
	} else if status == "exited" {
		return "<span><b>Exited</b></span>"
	} else if status == "slashed" {
		return "<span><b>Slashed</b></span>"
	}
	return "<b>Unknown</b>"
}

func formatPool(tag []string) string {
	if len(tag) > 1 {
		tagType := tag[0]
		tagName := strings.Split(tag[len(tag)-1], " ")
		if len(tagName) > 1 {
			_, err := strconv.ParseInt(tagName[len(tagName)-1], 10, 64)
			if err == nil {
				name := ""
				for _, s := range tagName[:len(tagName)-1] {
					if s == "-" {
						continue
					}
					name += s + " "
				}
				return fmt.Sprintf(`<a href='/pools' style="all: unset; cursor: pointer;" data-toggle="tooltip" title="This validator is part of a staking-pool"><span style="font-size: 18px;" class="bg-light text-dark badge-pill pr-2 pl-0 mr-1"><span class="bg-dark text-light rounded-left mr-1 px-1">%s</span> %s</span></a>`, tagType, name)
			}
		}
		return fmt.Sprintf(`<a href='/pools' style="all: unset; cursor: pointer;" data-toggle="tooltip" title="This validator is part of a staking-pool"><span style="font-size: 18px;" class="bg-light text-dark badge-pill pr-2 pl-0 mr-1"><span class="bg-dark text-light rounded-left mr-1 px-1">%s</span> %s</span></a>`, tagType, tag[len(tag)-1])
	}
	return ""
}

func formatSpecialTag(tag string) string {
	special_tag := strings.Split(tag, ":")
	if len(special_tag) > 1 {
		if special_tag[0] == "pool" {
			return formatPool(special_tag)
		}
	}
	return fmt.Sprintf(`<span style="font-size: 18px;" class="badge bg-dark text-light mr-1">%s</span>`, tag)
}

// FormatValidatorTag will return html formated text of a validator-tag.
// Depending on the tag it will describe the tag in a tooltip and link to more information regarding the tag.
func FormatValidatorTag(tag string) template.HTML {
	var result string
	switch tag {
	case "rocketpool":
		result = `<span style="background-color: rgba(240, 149, 45, .2); font-size: 18px;" class="badge-pill mr-1 font-weight-normal" data-toggle="tooltip" title="Rocket Pool Validator"><a style="color: var(--yellow);" href="/pools/rocketpool">Rocket Pool</a></span>`
	case "ssv":
		result = `<span style="background-color: rgba(238, 113, 18, .2); font-size: 18px;" class="badge-pill mr-1 font-weight-normal" data-toggle="tooltip" title="Secret Shared Validator"><a style="color: var(--orange);" href="https://github.com/bloxapp/ssv/">SSV</a></span>`
	default:
		result = formatSpecialTag(tag)
	}
	return template.HTML(result)
}

func FormatValidatorTags(tags []string) template.HTML {
	str := ""
	for _, tag := range tags {
		str += string(FormatValidatorTag(tag)) + " "
	}
	return template.HTML(str)
}

// FormatValidator will return html formatted text for a validator
func FormatValidator(validator uint64) template.HTML {
	return template.HTML(fmt.Sprintf("<i class=\"fas fa-male mr-2\"></i><a href=\"/validator/%v\">%v</a>", validator, validator))
}

func FormatValidatorWithName(validator interface{}, name string) template.HTML {
	var validatorRead string
	var validatorLink string
	switch v := validator.(type) {
	case []byte:
		if len(v) > 2 {
			validatorRead = fmt.Sprintf("0x%x…%x", v[:2], v[len(v)-2:])
		}
		validatorLink = fmt.Sprintf("%x", v)
	default:
		validatorRead = fmt.Sprintf("%v", v)
		validatorLink = fmt.Sprintf("%v", v)
	}

	if name != "" {
		return template.HTML(fmt.Sprintf("<i class=\"fas fa-male mr-2\"></i> <a href=\"/validator/%v\"><span class=\"text-truncate\">"+html.EscapeString(name)+"</span></a>", validatorLink))
	} else {
		return template.HTML(fmt.Sprintf("<i class=\"fas fa-male mr-2\"></i> <a href=\"/validator/%v\">%v</a>", validatorLink, validatorRead))
	}
}

func FormatEth1AddressWithName(address []byte, name string) template.HTML {
	eth1Addr := common.BytesToAddress(address)
	if name != "" {
		return template.HTML(fmt.Sprintf("<a href=\"/address/0x%x\" class=\"text-monospace\">%s</a>", eth1Addr, name))
	} else {
		return FormatEth1Address(address)
	}
}

// FormatValidatorInt64 will return html formatted text for a validator (for an int64 validator-id)
func FormatValidatorInt64(validator int64) template.HTML {
	return FormatValidator(uint64(validator))
}

// FormatValidatosrInt64 will return html formatted text for validators
func FormatValidatorsInt64(validators []int64) template.HTML {
	formatedValidators := make([]string, len(validators))
	for i, v := range validators {
		formatedValidators[i] = string(FormatValidatorInt64(v))
	}
	return template.HTML(strings.Join(formatedValidators, " "))
}

// FormatSlashedValidatorInt64 will return html formatted text for a slashed validator
func FormatSlashedValidatorInt64(validator int64) template.HTML {
	return template.HTML(fmt.Sprintf("<i class=\"fas fa-user-slash text-danger mr-2\"></i><a href=\"/validator/%v\">%v</a>", validator, validator))
}

// FormatSlashedValidator will return html formatted text for a slashed validator
func FormatSlashedValidator(validator uint64) template.HTML {
	return template.HTML(fmt.Sprintf("<i class=\"fas fa-user-slash text-danger mr-2\"></i><a href=\"/validator/%v\">%v</a>", validator, validator))
}

// FormatSlashedValidator will return html formatted text for a slashed validator
func FormatSlashedValidatorWithName(validator uint64, name string) template.HTML {
	if name != "" {
		return template.HTML(fmt.Sprintf("<i class=\"fas fa-user-slash text-danger mr-2\"></i><a href=\"/validator/%v\">%v (<span class=\"text-truncate\">"+html.EscapeString(name)+"</span>)</a>", validator, validator))
	} else {
		return FormatSlashedValidator(validator)
	}
}

// FormatSlashedValidatorsInt64 will return html formatted text for slashed validators
func FormatSlashedValidatorsInt64(validators []int64) template.HTML {
	str := ""
	for i, v := range validators {
		if i == len(validators)+1 {
			str += fmt.Sprintf("<i class=\"fas fa-user-slash text-danger mr-2\"></i><a href=\"/validator/%v\">%v</a>", v, v)
		} else {
			str += fmt.Sprintf("<i class=\"fas fa-user-slash text-danger mr-2\"></i><a href=\"/validator/%v\">%v</a>, ", v, v)
		}
	}
	return template.HTML(str)
}

// FormatSlashedValidators will return html formatted text for slashed validators
func FormatSlashedValidators(validators []uint64) template.HTML {
	vals := make([]string, 0, len(validators))
	for _, v := range validators {
		vals = append(vals, fmt.Sprintf("<i class=\"fas fa-user-slash text-danger mr-2\"></i><a href=\"/validator/%v\">%v</a>", v, v))
	}
	return template.HTML(strings.Join(vals, ","))
}

// FormatSlashedValidators will return html formatted text for slashed validators
func FormatSlashedValidatorsWithName(validators []uint64, nameMap map[uint64]string) template.HTML {
	vals := make([]string, 0, len(validators))
	for _, v := range validators {
		name := nameMap[v]
		if name != "" {
			vals = append(vals, string(FormatSlashedValidatorWithName(v, name)))
		} else {
			vals = append(vals, string(FormatSlashedValidator(v)))
		}
	}
	return template.HTML(strings.Join(vals, ","))
}

// FormatYesNo will return yes or no formated as html
func FormatYesNo(yes bool) template.HTML {
	if yes {
		return `<span class="badge badge-pill bg-success text-white" style="font-size: 12px; font-weight: 500;">Yes</span>`
	}
	return `<span class="badge badge-pill bg-warning text-white" style="font-size: 12px; font-weight: 500;">No</span>`
}

func FormatValidatorName(name string) template.HTML {
	str := strings.Map(fixUtf, template.HTMLEscapeString(name))
	return template.HTML(fmt.Sprintf("<b><abbr title=\"This name has been set by the owner of this validator. Pool tags have been set by the beaconcha.in team.\">%s</abbr></b>", str))
}

func FormatAttestationInclusionEffectiveness(eff float64) template.HTML {
	tooltipText := "The attestation inclusion effectiveness should be 80% or higher to minimize reward penalties."
	if eff == 0 {
		return template.HTML(`<span class="text-danger" data-toggle="tooltip" title="Validator did not attest during the last 100 epochs"> N/A <i class="fas fa-frown"></i>`)
	} else if eff >= 100 {
		return template.HTML(fmt.Sprintf(`<span class="text-success" data-toggle="tooltip" title="%s"> %.0f%% - Perfect <i class="fas fa-grin-stars"></i>`, tooltipText, eff))
	} else if eff > 80 {
		return template.HTML(fmt.Sprintf(`<span class="text-success" data-toggle="tooltip" title="%s"> %.0f%% - Good <i class="fas fa-smile"></i></span>`, tooltipText, eff))
	} else if eff > 60 {
		return template.HTML(fmt.Sprintf(`<span class="text-warning" data-toggle="tooltip" title="%s"> %.0f%% - Fair <i class="fas fa-meh"></i></span>`, tooltipText, eff))
	} else {
		return template.HTML(fmt.Sprintf(`<span class="text-danger" data-toggle="tooltip" title="%s"> %.0f%% - Bad <i class="fas fa-frown"></i></span>`, tooltipText, eff))
	}
}

func FormatPercentageColoredEmoji(percentage float64) template.HTML {
	if math.IsInf(percentage, 0) || math.IsNaN(percentage) {
		percentage = 0
	} else {
		percentage = percentage * 100
	}
	if percentage == 100 {
		return template.HTML(fmt.Sprintf(`<span class="text-success">%.0f%% <i class="fas fa-grin-stars"></i></span>`, percentage))
	} else if percentage >= 90 {
		return template.HTML(fmt.Sprintf(`<span class="text-success">%.0f%% <i class="fas fa-smile"></i></span>`, percentage))
	} else if percentage >= 80 {
		return template.HTML(fmt.Sprintf(`<span class="text-warning">%.0f%% <i class="fas fa-smile"></i></span>`, percentage))
	} else if percentage >= 60 {
		return template.HTML(fmt.Sprintf(`<span class="text-warning">%.0f%% <i class="fas fa-meh"></i></span>`, percentage))
	}
	return template.HTML(fmt.Sprintf(`<span class="text-danger">%.0f%% <i class="fas fa-frown"></i></span>`, percentage))
}

func FormatPercentageColored(percentage float64) template.HTML {
	if math.IsInf(percentage, 0) || math.IsNaN(percentage) {
		percentage = 0
	} else {
		percentage = percentage * 100
	}
	if percentage == 100 {
		return template.HTML(fmt.Sprintf(`<span class="text-success">%.0f%%</span>`, percentage))
	} else if percentage >= 90 {
		return template.HTML(fmt.Sprintf(`<span class="text-success">%.0f%%</span>`, percentage))
	} else if percentage >= 80 {
		return template.HTML(fmt.Sprintf(`<span class="text-warning">%.0f%%</span>`, percentage))
	} else if percentage >= 60 {
		return template.HTML(fmt.Sprintf(`<span class="text-warning">%.0f%% </span>`, percentage))
	}
	return template.HTML(fmt.Sprintf(`<span class="text-danger">%.0f%%</span>`, percentage))
}

func DerefString(str *string) string {
	if str != nil {
		return *str
	}
	return ""
}

// TrLang returns translated text based on language tag and text id
func TrLang(lang string, key string) template.HTML {
	I18n := getLocaliser()
	return template.HTML(I18n.Tr(lang, key))
}

func KFormatterEthPrice(price uint64) template.HTML {
	if price > 999 {
		ethTruncPrice := fmt.Sprint(float64(int((float64(price)/float64(1000))*10))/float64(10)) + "k"
		return template.HTML(ethTruncPrice)
	}
	return template.HTML(fmt.Sprint(price))
}

func FormatRPL(num string) string {
	floatNum, _ := strconv.ParseFloat(num, 64)
	return fmt.Sprintf("%.2f", floatNum/math.Pow10(18)) + " RPL"
}

func FormatETH(num string) string {
	floatNum, _ := strconv.ParseFloat(num, 64)
	return fmt.Sprintf("%.4f", floatNum/math.Pow10(18)) + " ETH"
}

func FormatFloat(num float64, precision int) string {
	p := message.NewPrinter(language.English)
	f := fmt.Sprintf("%%.%vf", precision)
	s := strings.TrimRight(strings.TrimRight(p.Sprintf(f, num), "0"), ".")
	r := []rune(p.Sprintf(s, num))
	return string(r)
}

func FormatNotificationChannel(ch types.NotificationChannel) template.HTML {
	label, ok := types.NotificationChannelLabels[ch]
	if !ok {
		return ""
	}
	return label
}

func FormatBlockReward(blockNumber int64) template.HTML {
	var reward *big.Int

	if blockNumber < 4370000 {
		reward = big.NewInt(5e+18)
	} else if blockNumber < 7280000 {
		reward = big.NewInt(3e+18)
	} else {
		reward = big.NewInt(2e+18)
	}

	return FormatAmount(reward, "ETH", 5)
}

func FormatTokenBalance(balance *types.Eth1AddressBalance) template.HTML {
	mul := decimal.NewFromFloat(float64(10)).Pow(decimal.NewFromBigInt(new(big.Int).SetBytes(balance.Metadata.Decimals), 0))
	num := decimal.NewFromBigInt(new(big.Int).SetBytes(balance.Balance), 0)
	p := message.NewPrinter(language.English)

	priceS := string(balance.Metadata.Price)
	price := decimal.New(0, 0)
	if priceS != "" {
		var err error
		price, err = decimal.NewFromString(priceS)
		if err != nil {
			logger.WithError(err).Errorf("error getting price from string - FormatTokenBalance price: %v", priceS)
		}
	}
	// numPrice := num.Div(mul).Mul(price)

	logo := ""
	if len(balance.Metadata.Logo) != 0 {
		logo = fmt.Sprintf(`<img class="mr-1" style="height: 1.2rem;" src="data:image/png;base64, %s">`, base64.StdEncoding.EncodeToString(balance.Metadata.Logo))
	}
	pflt, _ := price.Float64()
	flt, _ := num.Div(mul).Round(5).Float64()
	bflt, _ := price.Mul(num.Div(mul)).Float64()
	return template.HTML(p.Sprintf(`
	<div class="token-balance-col token-name text-truncate d-flex align-items-center justify-content-between flex-wrap">
		<div class="token-icon p-1">
			<a href='/token/0x%x?a=0x%x'>
				<span>%s</span> <span>%s</span>
			</a> 
		</div>
		<div class="token-price-balance p-1">
			<span class="text-muted" style="font-size: 90%%;">$%.2f</span>
		</div>
	</div> 
	<div class="token-balance-col token-balance d-flex align-items-center justify-content-between flex-wrap">
		<div class="token-holdings p-1">
			<span class="token-holdings">%s</span>
		</div>
		<div class="token-price p-1">
			<span class="text-muted" style="font-size: 90%%;">@ $%.2f</span>
		</div>
	</div>`, balance.Token, balance.Address, logo, balance.Metadata.Symbol, bflt, FormatThousandsEnglish(strconv.FormatFloat(flt, 'f', -1, 64)), pflt))
}

func FormatAddressEthBalance(balance *types.Eth1AddressBalance) template.HTML {
	e := new(big.Int).SetBytes(balance.Metadata.Decimals)
	d := new(big.Int).Exp(big.NewInt(10), e, nil)
	balWei := new(big.Float).SetInt(new(big.Int).SetBytes(balance.Balance))
	balEth := new(big.Float).Quo(balWei, new(big.Float).SetInt(d))
	p := message.NewPrinter(language.English)
	return template.HTML(p.Sprintf(fmt.Sprintf(`
		<div class="d-flex align-items-center">
			<svg style="width: 1rem; height: 1rem;">
				<use xlink:href="#ethereum-diamond-logo"/>
			</svg> 
			<span class="token-holdings">%%.%df Ether</span>
		</div>`, e.Int64()), balEth))
}

func FormatTokenValue(balance *types.Eth1AddressBalance) template.HTML {
	decimals := new(big.Int).SetBytes(balance.Metadata.Decimals)
	p := message.NewPrinter(language.English)
	mul := decimal.NewFromFloat(float64(10)).Pow(decimal.NewFromBigInt(decimals, 0))
	num := decimal.NewFromBigInt(new(big.Int).SetBytes(balance.Balance), 0)
	f, _ := num.Div(mul).Float64()

	return template.HTML(p.Sprintf("%s", FormatThousandsEnglish(strconv.FormatFloat(f, 'f', -1, 64))))
}

func FormatErc20Deicmals(balance []byte, metadata *types.ERC20Metadata) decimal.Decimal {
	decimals := new(big.Int).SetBytes(metadata.Decimals)
	mul := decimal.NewFromFloat(float64(10)).Pow(decimal.NewFromBigInt(decimals, 0))
	num := decimal.NewFromBigInt(new(big.Int).SetBytes(balance), 0)

	return num.Div(mul)
}

func FormatTokenName(balance *types.Eth1AddressBalance) template.HTML {
	logo := ""
	if len(balance.Metadata.Logo) != 0 {
		logo = fmt.Sprintf(`<img style="height: 20px;" src="data:image/png;base64, %s">`, base64.StdEncoding.EncodeToString(balance.Metadata.Logo))
	}
	return template.HTML(fmt.Sprintf("<a href='/token/0x%x?a=0x%x'>%s %s</a>", balance.Token, balance.Address, logo, balance.Metadata.Symbol))
}

func ToBase64(input []byte) string {
	return base64.StdEncoding.EncodeToString(input)
}

// FormatBalance will return a string for a balance
func FormatBalanceWei(balanceWei *big.Int, unit string, precision int) template.HTML {
	balanceBigFloat := new(big.Float).SetInt(balanceWei)
	if unit == "Ether" || unit == "ETH" {
		balanceBigFloat = new(big.Float).Quo(balanceBigFloat, big.NewFloat(1e18))
	} else if unit == "GWei" {
		balanceBigFloat = new(big.Float).Quo(balanceBigFloat, big.NewFloat(1e9))
	}
	balanceFloat, _ := balanceBigFloat.Float64()
	balance := FormatFloat(balanceFloat, precision)

	return template.HTML(balance + " " + unit)
}
func FormatBytesAmount(amount []byte, unit string, precision int) template.HTML {
	return FormatBalanceWei(new(big.Int).SetBytes(amount), unit, precision)
}

// FormatBalance will return a string for a balance
func FormatEth1TxStatus(status uint64) template.HTML {
	if status == 1 {
		return template.HTML("<h5 class=\"m-0\"><span class=\"badge badge-success badge-pill align-middle text-white\"><i class=\"fas fa-check-circle\"></i> Success</span></h5>")
	} else {
		return template.HTML("<h5 class=\"m-0\"><span class=\"badge badge-danger badge-pill align-middle text-white\"><i class=\"fas fa-times-circle\"></i> Failed</span></h5>")
	}
}

// FormatTimestamp will return a timestamp formated as html. This is supposed to be used together with client-side js
func FormatTimestampUInt64(ts uint64) template.HTML {
	return template.HTML(fmt.Sprintf("<span class=\"timestamp\" title=\"%v\" data-toggle=\"tooltip\" data-placement=\"top\" data-timestamp=\"%d\"></span>", time.Unix(int64(ts), 0), ts))
}

// FormatEth1AddressFull will return the eth1-address formated as html
func FormatEth1AddressFull(addr common.Address) template.HTML {
	return FormatAddress(addr.Bytes(), nil, "", false, false, true)
}<|MERGE_RESOLUTION|>--- conflicted
+++ resolved
@@ -508,7 +508,6 @@
 	return template.HTML(fmt.Sprintf("<span class=\"text-monospace\">%#x</span>", hash))
 }
 
-<<<<<<< HEAD
 // WithdrawalCredentialsToAddress converts
 func WithdrawalCredentialsToAddress(credentials []byte) []byte {
 	if len(credentials) > 12 && bytes.Equal(credentials[:1], []byte{0x01}) {
@@ -524,7 +523,8 @@
 		return "N/A"
 	}
 	return template.HTML(fmt.Sprintf(`<span>%v</span> %v`, FormatHash(hash), copyBtn))
-=======
+}
+
 func formatWithdrawalHash(hash []byte) template.HTML {
 	var colorClass string
 	if hash[0] == 0x01 {
@@ -534,7 +534,6 @@
 	}
 
 	return template.HTML(fmt.Sprintf("<span class=\"text-monospace %s\">%#x</span><span class=\"text-monospace\">%x…%x</span>", colorClass, hash[:1], hash[1:2], hash[len(hash)-2:]))
->>>>>>> 4117c8a4
 }
 
 func FormatWithdawalCredentials(hash []byte, addCopyButton bool) template.HTML {
